--- conflicted
+++ resolved
@@ -1,9 +1,5 @@
 # Make sure to modify __release_datetime__ to release time when making official release.
-<<<<<<< HEAD
-__version__ = '1.9.2'
-=======
 __version__ = '1.9.3'
->>>>>>> 265213d4
 # default release datetime for branches under active development is set
 # to be a time far-far-away-into-the-future
-__release_datetime__ = '2023-10-17 00:00:00'+__release_datetime__ = '2099-09-06 00:00:00'