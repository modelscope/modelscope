# Make sure to modify __release_datetime__ to release time when making official release.
__version__ = '1.9.4'
# default release datetime for branches under active development is set
# to be a time far-far-away-into-the-future
<<<<<<< HEAD
__release_datetime__ = '2023-08-04 00:00:00'
=======
__release_datetime__ = '2099-09-06 00:00:00'
>>>>>>> 26984de2
<|MERGE_RESOLUTION|>--- conflicted
+++ resolved
@@ -2,8 +2,4 @@
 __version__ = '1.9.4'
 # default release datetime for branches under active development is set
 # to be a time far-far-away-into-the-future
-<<<<<<< HEAD
-__release_datetime__ = '2023-08-04 00:00:00'
-=======
-__release_datetime__ = '2099-09-06 00:00:00'
->>>>>>> 26984de2
+__release_datetime__ = '2099-09-06 00:00:00'