# Copyright (c) Alibaba, Inc. and its affiliates.
from collections import OrderedDict, namedtuple
from dataclasses import dataclass, fields
from typing import Dict, List, Tuple

import numpy as np
import torch

from modelscope.utils.constant import Tasks


class OutputKeys(object):
    LOSS = 'loss'
    LOGITS = 'logits'
    SCORES = 'scores'
    SCORE = 'score'
    LABEL = 'label'
    LABELS = 'labels'
    INPUT_IDS = 'input_ids'
    LABEL_POS = 'label_pos'
    POSES = 'poses'
    CAPTION = 'caption'
    BOXES = 'boxes'
    KEYPOINTS = 'keypoints'
    MASKS = 'masks'
    DEPTHS = 'depths'
    DEPTHS_COLOR = 'depths_color'
    LAYOUT = 'layout'
    TEXT = 'text'
    POLYGONS = 'polygons'
    OUTPUT = 'output'
    OUTPUT_IMG = 'output_img'
    OUTPUT_IMGS = 'output_imgs'
    OUTPUT_VIDEO = 'output_video'
    OUTPUT_PCM = 'output_pcm'
    OUTPUT_PCM_LIST = 'output_pcm_list'
    OUTPUT_WAV = 'output_wav'
    OUTPUT_OBJ = 'output_obj'
    OUTPUT_MESH = 'output_mesh'
    IMG_EMBEDDING = 'img_embedding'
    SPK_EMBEDDING = 'spk_embedding'
    SPO_LIST = 'spo_list'
    TEXT_EMBEDDING = 'text_embedding'
    TRANSLATION = 'translation'
    RESPONSE = 'response'
    PREDICTION = 'prediction'
    PREDICTIONS = 'predictions'
    PROBABILITIES = 'probabilities'
    DIALOG_STATES = 'dialog_states'
    VIDEO_EMBEDDING = 'video_embedding'
    PHRASE_PROTOTYPE = 'phrase_prototype'
    OBJECT_PROTOTYPE = 'object_prototype'
    SENTENCE_PROTOTYPE = 'sentence_prototype'
    EVENT_PROTOTYPE = 'event_prototype'
    TEXTVIDEO_SIM = 'textvideo_sim'
    UUID = 'uuid'
    WORD = 'word'
    KWS_LIST = 'kws_list'
    SQL_STRING = 'sql_string'
    SQL_QUERY = 'sql_query'
    HISTORY = 'history'
    QUERY_RESULT = 'query_result'
    TIMESTAMPS = 'timestamps'
    SHOT_NUM = 'shot_num'
    SCENE_NUM = 'scene_num'
    SCENE_META_LIST = 'scene_meta_list'
    SHOT_META_LIST = 'shot_meta_list'
    MATCHES = 'matches'
    PCD12 = 'pcd12'
    PCD12_ALIGN = 'pcd12_align'
    TBOUNDS = 'tbounds'
    MV_IMGS = 'MViews'


OutputTypes = {
    OutputKeys.LOSS: float,  # checked
    OutputKeys.LOGITS: np.ndarray,  # checked.
    OutputKeys.SCORES: List[float],  # checked
    OutputKeys.SCORE: float,  # checked
    OutputKeys.LABEL: str,  # checked
    OutputKeys.LABELS: List[str],  # checked
    OutputKeys.INPUT_IDS: np.ndarray,  # checked
    OutputKeys.LABEL_POS: np.ndarray,  # checked
    OutputKeys.POSES:
    List[np.ndarray],  # [Tuple(np.ndarray, np.ndarray)]  # checked doubtful
    OutputKeys.CAPTION: str,
    OutputKeys.BOXES: np.ndarray,  # checked
    OutputKeys.KEYPOINTS: np.ndarray,  # checked
    OutputKeys.MASKS: np.ndarray,  # checked
    OutputKeys.DEPTHS: List[np.ndarray],  # checked
    OutputKeys.DEPTHS_COLOR: List[np.ndarray],  # checked
    OutputKeys.LAYOUT: np.ndarray,  # checked
    OutputKeys.TEXT: str,  # checked
    OutputKeys.POLYGONS: np.array,  # checked
    OutputKeys.OUTPUT: Dict,
    OutputKeys.OUTPUT_IMG: 'image',  # checked
    OutputKeys.OUTPUT_IMGS: List[np.ndarray],  # checked
    OutputKeys.OUTPUT_VIDEO: 'bytes',
    OutputKeys.OUTPUT_PCM: 'pcm',
    OutputKeys.OUTPUT_PCM_LIST: List[np.ndarray],
    OutputKeys.OUTPUT_WAV: 'pcm',
    OutputKeys.OUTPUT_OBJ: Dict,
    OutputKeys.OUTPUT_MESH: np.ndarray,
    OutputKeys.IMG_EMBEDDING: np.ndarray,
    OutputKeys.SPK_EMBEDDING: np.ndarray,
    OutputKeys.SPO_LIST: List[float],
    OutputKeys.TEXT_EMBEDDING: np.ndarray,
    OutputKeys.TRANSLATION: str,
    OutputKeys.RESPONSE: Dict,
    OutputKeys.PREDICTION: np.ndarray,  # checked
    OutputKeys.PREDICTIONS: List[np.ndarray],
    OutputKeys.PROBABILITIES: np.ndarray,
    OutputKeys.DIALOG_STATES: object,
    OutputKeys.VIDEO_EMBEDDING: np.ndarray,
    OutputKeys.PHRASE_PROTOTYPE: np.ndarray,
    OutputKeys.OBJECT_PROTOTYPE: np.ndarray,
    OutputKeys.SENTENCE_PROTOTYPE: np.ndarray,
    OutputKeys.EVENT_PROTOTYPE: np.ndarray,
    OutputKeys.TEXTVIDEO_SIM: np.ndarray,
    OutputKeys.UUID: str,
    OutputKeys.WORD: str,
    OutputKeys.KWS_LIST: List[str],
    OutputKeys.SQL_STRING: str,  # checked
    OutputKeys.SQL_QUERY: str,  # checked
    OutputKeys.HISTORY: Dict,  # checked
    OutputKeys.QUERY_RESULT: Dict,  # checked
    OutputKeys.TIMESTAMPS: str,
    OutputKeys.SHOT_NUM: int,
    OutputKeys.SCENE_NUM: int,
    OutputKeys.SCENE_META_LIST: List[int],
    OutputKeys.SHOT_META_LIST: List[int],
    OutputKeys.MATCHES: List[np.ndarray],
    OutputKeys.PCD12: np.ndarray,
    OutputKeys.PCD12_ALIGN: np.ndarray,
    OutputKeys.TBOUNDS: Dict,
    OutputKeys.MV_IMGS: List[np.ndarray],
}

OutputTypeSchema = {
    OutputKeys.LOSS: {
        'type': 'number'
    },  # checked
    OutputKeys.LOGITS: {
        'type': 'array',
        'items': {
            'type': 'number'
        }
    },  # checked.
    OutputKeys.SCORES: {
        'type': 'array',
        'items': {
            'type': 'number'
        }
    },  # checked
    OutputKeys.SCORE: {
        'type': 'number'
    },  # checked
    OutputKeys.LABEL: {
        'type': 'string'
    },  # checked
    OutputKeys.LABELS: {
        'type': 'array',
        'items': {
            'type': 'string'
        }
    },  # checked
    OutputKeys.INPUT_IDS: {
        'type': 'array',
        'items': {
            'type': 'number'
        }
    },  # checked
    OutputKeys.LABEL_POS: {
        'type': 'array',
        'items': {
            'type': 'number'
        }
    },  # checked
    OutputKeys.POSES: {
        'type': 'array',
        'items': {
            'type': 'array',
            'items': {
                'type': 'number'
            }
        }
    },  # [Tuple(np.ndarray, np.ndarray)]  # checked doubtful
    OutputKeys.CAPTION: {
        'type': 'string'
    },
    OutputKeys.BOXES: {
        'type': 'array',
        'items': {
            'type': 'number'
        }
    },  # checked
    OutputKeys.KEYPOINTS: {
        'type': 'array',
        'items': {
            'type': 'number'
        }
    },  # checked
    OutputKeys.MASKS: {
        'type': 'array',
        'items': {
            'type': 'number'
        }
    },  # checked
    OutputKeys.DEPTHS: {
        'type': 'array',
        'items': {
            'type': 'array',
            'items': {
                'type': 'number'
            }
        }
    },  # checked
    OutputKeys.DEPTHS_COLOR: {
        'type': 'array',
        'items': {
            'type': 'array',
            'items': {
                'type': 'number'
            }
        }
    },  # checked
    OutputKeys.LAYOUT: {
        'type': 'array',
        'items': {
            'type': 'number'
        }
    },  # checked
    OutputKeys.TEXT: {
        'type': 'string'
    },  # checked
    OutputKeys.POLYGONS: {
        'type': 'array',
        'items': {
            'type': 'number'
        }
    },  # checked
    OutputKeys.OUTPUT: {
        'type': 'object'
    },
    OutputKeys.OUTPUT_IMG: {
        'type': 'string',
        'description': 'The base64 encoded image.',
    },  # checked
    OutputKeys.OUTPUT_IMGS: {
        'type': 'array',
        'items': {
            'type': 'string',
            'description': 'The base64 encoded image.',
        }
    },  # checked
    OutputKeys.OUTPUT_VIDEO: {
        'type': 'string',
        'description': 'The base64 encoded video.',
    },
    OutputKeys.OUTPUT_PCM: {
        'type': 'string',
        'description': 'The base64 encoded PCM.',
    },
    OutputKeys.OUTPUT_PCM_LIST: {
        'type': 'array',
        'items': {
            'type': 'string',
            'description': 'The base64 encoded PCM.',
        }
    },
    OutputKeys.OUTPUT_WAV: {
        'type': 'string',
        'description': 'The base64 encoded WAV.',
    },
    OutputKeys.OUTPUT_OBJ: {
        'type': 'object'
    },
    OutputKeys.OUTPUT_MESH: {
        'type': 'array',
        'items': {
            'type': 'number'
        }
    },
    OutputKeys.IMG_EMBEDDING: {
        'type': 'array',
        'items': {
            'type': 'number'
        }
    },
    OutputKeys.SPK_EMBEDDING: {
        'type': 'array',
        'items': {
            'type': 'number'
        }
    },
    OutputKeys.SPO_LIST: {
        'type': 'array',
        'items': {
            'type': 'number'
        }
    },
    OutputKeys.TEXT_EMBEDDING: {
        'type': 'array',
        'items': {
            'type': 'number'
        }
    },
    OutputKeys.TRANSLATION: {
        'type': 'string'
    },
    OutputKeys.RESPONSE: {
        'type': 'object'
    },
    OutputKeys.PREDICTION: {
        'type': 'array',
        'items': {
            'type': 'number'
        }
    },  # checked
    OutputKeys.PREDICTIONS: {
        'type': 'array',
        'items': {
            'type': 'array',
            'items': {
                'type': 'number'
            }
        }
    },
    OutputKeys.PROBABILITIES: {
        'type': 'array',
        'items': {
            'type': 'number'
        }
    },
    OutputKeys.DIALOG_STATES: {
        'type': 'object'
    },
    OutputKeys.VIDEO_EMBEDDING: {
        'type': 'array',
        'items': {
            'type': 'number'
        }
    },
    OutputKeys.PHRASE_PROTOTYPE: {
        'type': 'array',
        'items': {
            'type': 'number'
        }
    },
    OutputKeys.OBJECT_PROTOTYPE: {
        'type': 'array',
        'items': {
            'type': 'number'
        }
    },
    OutputKeys.TEXTVIDEO_SIM: {
        'type': 'array',
        'items': {
            'type': 'number'
        }
    },
    OutputKeys.UUID: {
        'type': 'string'
    },
    OutputKeys.WORD: {
        'type': 'string'
    },
    OutputKeys.KWS_LIST: {
        'type': 'array',
        'items': {
            'type': 'string'
        }
    },
    OutputKeys.SQL_STRING: {
        'type': 'string'
    },  # checked
    OutputKeys.SQL_QUERY: {
        'type': 'string'
    },  # checked
    OutputKeys.HISTORY: {
        'type': 'object'
    },  # checked
    OutputKeys.QUERY_RESULT: {
        'type': 'object'
    },  # checked
    OutputKeys.TIMESTAMPS: {
        'type': 'string'
    },
    OutputKeys.SHOT_NUM: {
        'type': 'integer'
    },
    OutputKeys.SCENE_NUM: {
        'type': 'integer'
    },
    OutputKeys.SCENE_META_LIST: {
        'type': 'array',
        'items': {
            'type': 'integer'
        }
    },
    OutputKeys.SHOT_META_LIST: {
        'type': 'array',
        'items': {
            'type': 'integer'
        }
    },
    OutputKeys.MATCHES: {
        'type': 'array',
        'items': {
            'type': 'array',
            'items': {
                'type': 'number'
            }
        }
    },
    OutputKeys.PCD12: {
        'type': 'array',
        'items': {
            'type': 'number'
        }
    },
    OutputKeys.PCD12_ALIGN: {
        'type': 'array',
        'items': {
            'type': 'number'
        }
    },
    OutputKeys.TBOUNDS: {
        'type': 'object'
    },
    OutputKeys.MV_IMGS: {
        'type': 'array',
        'items': {
            'type': 'array',
            'items': {
                'type': 'number'
            }
        }
    },
}

TASK_OUTPUTS = {
    Tasks.task_template:
    [OutputKeys.BOXES, OutputKeys.OUTPUT_IMG, OutputKeys.TEXT_EMBEDDING],
    # ============ vision tasks ===================

    # ocr detection result for single sample
    # {
    #   "polygons": np.array with shape [num_text, 8], each polygon is
    #       [x1, y1, x2, y2, x3, y3, x4, y4]
    # }
    Tasks.ocr_detection: [OutputKeys.POLYGONS],
    Tasks.table_recognition: [OutputKeys.POLYGONS],
    Tasks.lineless_table_recognition: [OutputKeys.POLYGONS, OutputKeys.BOXES],
    Tasks.license_plate_detection: [OutputKeys.POLYGONS, OutputKeys.TEXT],
    Tasks.card_detection_correction: [
        OutputKeys.POLYGONS, OutputKeys.SCORES, OutputKeys.OUTPUT_IMGS,
        OutputKeys.LABELS, OutputKeys.LAYOUT
    ],

    # ocr recognition result for single sample
    # {
    #    "text": "电子元器件提供BOM配单"
    # }
    Tasks.ocr_recognition: [OutputKeys.TEXT],
    Tasks.sudoku: [OutputKeys.TEXT],
    Tasks.text2sql: [OutputKeys.TEXT],

    # document vl embedding for single sample
    # {
    #    "img_embedding": np.array with shape [M, D],
    #    "text_embedding": np.array with shape [N, D]
    # }
    Tasks.document_vl_embedding:
    [OutputKeys.IMG_EMBEDDING, OutputKeys.TEXT_EMBEDDING],

    # face 2d keypoint result for single sample
    #   {
    #       "keypoints": [
    #           [[x, y]*106],
    #           [[x, y]*106],
    #           [[x, y]*106],
    #       ],
    #       "poses": [
    #            [pitch, roll, yaw],
    #            [pitch, roll, yaw],
    #            [pitch, roll, yaw],
    #        ],
    #        "boxes": [
    #           [x1, y1, x2, y2],
    #           [x1, y1, x2, y2],
    #           [x1, y1, x2, y2],
    #       ]
    #   }
    Tasks.face_2d_keypoints:
    [OutputKeys.KEYPOINTS, OutputKeys.POSES, OutputKeys.BOXES],

    # face detection result for single sample
    #   {
    #       "scores": [0.9, 0.1, 0.05, 0.05]
    #       "boxes": [
    #           [x1, y1, x2, y2],
    #           [x1, y1, x2, y2],
    #           [x1, y1, x2, y2],
    #           [x1, y1, x2, y2],
    #       ],
    #       "keypoints": [
    #           [x1, y1, x2, y2, x3, y3, x4, y4, x5, y5],
    #           [x1, y1, x2, y2, x3, y3, x4, y4, x5, y5],
    #           [x1, y1, x2, y2, x3, y3, x4, y4, x5, y5],
    #           [x1, y1, x2, y2, x3, y3, x4, y4, x5, y5],
    #       ],
    #   }
    Tasks.face_detection:
    [OutputKeys.SCORES, OutputKeys.BOXES, OutputKeys.KEYPOINTS],

    # card detection result for single sample
    #   {
    #       "scores": [0.9, 0.1, 0.05, 0.05]
    #       "boxes": [
    #           [x1, y1, x2, y2],
    #           [x1, y1, x2, y2],
    #           [x1, y1, x2, y2],
    #           [x1, y1, x2, y2],
    #       ],
    #       "keypoints": [
    #           [x1, y1, x2, y2, x3, y3, x4, y4],
    #           [x1, y1, x2, y2, x3, y3, x4, y4],
    #           [x1, y1, x2, y2, x3, y3, x4, y4],
    #           [x1, y1, x2, y2, x3, y3, x4, y4],
    #       ],
    #   }
    Tasks.card_detection:
    [OutputKeys.SCORES, OutputKeys.BOXES, OutputKeys.KEYPOINTS],

    # content check result for single sample
    #   {
    #       "scores": [0.9] # non sexy probability
    #   }
    Tasks.content_check: [OutputKeys.SCORES],

    # image driving perception result for single sample
    #   {
    #       "boxes": [
    #           [x1, y1, x2, y2],
    #           [x1, y1, x2, y2],
    #           [x1, y1, x2, y2],
    #           [x1, y1, x2, y2],
    #       ],
    #       "masks": [
    #            [np.array], # with fixed shape(h=720, w=1280, 3) containing only 0, 1
    #            [np.array], # with fixed shape(h=720, w=1280, 3) containing only 0, 1
    #       ]
    #   }
    Tasks.image_driving_perception: [OutputKeys.BOXES, OutputKeys.MASKS],

    # facial expression recognition result for single sample
    #   {
    #       "scores": [0.9]
    #       "boxes": [x1, y1, x2, y2]
    #   }
    Tasks.face_liveness: [OutputKeys.SCORES, OutputKeys.BOXES],

    # face quality assessment for single sample
    #   {
    #       "scores": [0.9]
    #       "boxes": [x1, y1, x2, y2]
    #   }
    Tasks.face_quality_assessment: [OutputKeys.SCORES, OutputKeys.BOXES],

    # facial expression recognition result for single sample
    #   {
    #       "scores": [0.9, 0.1, 0.02, 0.02, 0.02, 0.02, 0.02],
    #       "labels": ['Angry', 'Disgust', 'Fear', 'Happy', 'Sad', 'Surprise', 'Neutral']
    #   }
    Tasks.facial_expression_recognition:
    [OutputKeys.SCORES, OutputKeys.LABELS],
    Tasks.general_recognition: [OutputKeys.SCORES, OutputKeys.LABELS],

    # face processing base result for single img
    #   {
    #       "scores": [0.85]
    #       "boxes": [x1, y1, x2, y2]
    #       "keypoints": [x1, y1, x2, y2, x3, y3, x4, y4]
    #   }
    Tasks.face_processing_base: [
        OutputKeys.OUTPUT_IMG, OutputKeys.SCORES, OutputKeys.BOXES,
        OutputKeys.KEYPOINTS
    ],

    # face attribute recognition result for single sample
    #   {
    #       "scores": [[0.9, 0.1], [0.92, 0.01, 0.01, 0.01, 0.01, 0.01, 0.01, 0.01, 0.01]
    #       "labels": [['Male', 'Female'], [0-2, 3-9, 10-19, 20-29, 30-39, 40-49, 50-59, 60-69, 70+]]
    #   }
    Tasks.face_attribute_recognition: [OutputKeys.SCORES, OutputKeys.LABELS],

    # face recognition result for single sample
    #   {
    #       "img_embedding": np.array with shape [1, D],
    #   }
    Tasks.face_recognition: [OutputKeys.IMG_EMBEDDING],

    # human detection result for single sample
    #   {
    #       "scores": [0.9, 0.1, 0.05, 0.05]
    #       "labels": ["person", "person", "person", "person"],
    #       "boxes": [
    #           [x1, y1, x2, y2],
    #           [x1, y1, x2, y2],
    #           [x1, y1, x2, y2],
    #       ],
    #   }
    #
    Tasks.human_detection:
    [OutputKeys.SCORES, OutputKeys.LABELS, OutputKeys.BOXES],

    # face generation result for single sample
    # {
    #   "output_img": np.array with shape(h, w, 3)
    # }
    Tasks.face_image_generation: [OutputKeys.OUTPUT_IMG],

    # image classification result for single sample
    #   {
    #       "scores": [0.9, 0.1, 0.05, 0.05]
    #       "labels": ["dog", "horse", "cow", "cat"],
    #   }
    Tasks.image_classification: [OutputKeys.SCORES, OutputKeys.LABELS],

    # object detection result for single sample
    #   {
    #       "scores": [0.9, 0.1, 0.05, 0.05]
    #       "labels": ["dog", "horse", "cow", "cat"],
    #       "boxes": [
    #           [x1, y1, x2, y2],
    #           [x1, y1, x2, y2],
    #           [x1, y1, x2, y2],
    #       ],
    #   }
    Tasks.image_object_detection:
    [OutputKeys.SCORES, OutputKeys.LABELS, OutputKeys.BOXES],
    Tasks.domain_specific_object_detection:
    [OutputKeys.SCORES, OutputKeys.LABELS, OutputKeys.BOXES],
    Tasks.open_vocabulary_detection:
    [OutputKeys.SCORES, OutputKeys.LABELS, OutputKeys.BOXES],

    # video object detection result for single sample
    #   {

    #         "scores": [[0.8, 0.25, 0.05, 0.05], [0.9, 0.1, 0.05, 0.05]]
    #         "labels": [["person", "traffic light", "car", "bus"],
    #                     ["person", "traffic light", "car", "bus"]]
    #         "boxes":
    #          [
    #              [
    #                [x1, y1, x2, y2],
    #                [x1, y1, x2, y2],
    #                [x1, y1, x2, y2],
    #                [x1, y1, x2, y2],
    #              ],
    #              [
    #                [x1, y1, x2, y2],
    #                [x1, y1, x2, y2],
    #                [x1, y1, x2, y2],
    #                [x1, y1, x2, y2],
    #               ]
    #           ],

    #   }
    Tasks.video_object_detection:
    [OutputKeys.SCORES, OutputKeys.LABELS, OutputKeys.BOXES],

    # 3d object detection result for single sample
    # {
    #   "output_img": np.array with shape(h, w, 3)
    # }
    Tasks.object_detection_3d: [OutputKeys.OUTPUT_IMG],

    # instance segmentation result for single sample
    #   {
    #       "scores": [0.9, 0.1, 0.05, 0.05],
    #       "labels": ["dog", "horse", "cow", "cat"],
    #       "masks": [
    #           np.array # 2D array containing only 0, 1
    #       ]
    #   }
    Tasks.image_segmentation:
    [OutputKeys.SCORES, OutputKeys.LABELS, OutputKeys.MASKS],

    # video panoptic segmentation result for single sample
    #         "scores": [[0.8, 0.25, 0.05, 0.05], [0.9, 0.1, 0.05, 0.05]]
    #         "labels": [["person", "traffic light", "car", "bus"],
    #                     ["person", "traffic light", "car", "bus"]]
    #       "masks": [ #array containing only 0, 1
    #           [np.array, np.array, np.array, np.array],
    #           [np.array, np.array, np.array, np.array],
    #       ]
    #       "boxes":
    #          [
    #              [
    #                [x1, y1, x2, y2],
    #                [x1, y1, x2, y2],
    #                [x1, y1, x2, y2],
    #                [x1, y1, x2, y2],
    #              ],
    #              [
    #                [x1, y1, x2, y2],
    #                [x1, y1, x2, y2],
    #                [x1, y1, x2, y2],
    #                [x1, y1, x2, y2],
    #               ]
    #           ],
    #       "uuid": [[0, 1, 2, 3],[0, 1, 2, 3]]
    #   }
    Tasks.video_panoptic_segmentation: [
        OutputKeys.SCORES, OutputKeys.LABELS, OutputKeys.MASKS,
        OutputKeys.BOXES, OutputKeys.UUID
    ],

    # semantic segmentation result for single sample
    #   {
    #       "masks": [np.array # 2D array with shape [height, width]]
    #   }
    Tasks.semantic_segmentation: [OutputKeys.MASKS],

    # image matting result for single sample
    # {
    #   "output_img": np.array with shape(h, w, 4)
    #                 for matting or (h, w, 3) for general purpose
    #                 , shape(h, w) for crowd counting
    # }
    Tasks.portrait_matting: [OutputKeys.OUTPUT_IMG],
    Tasks.universal_matting: [OutputKeys.OUTPUT_IMG],
    Tasks.image_deblurring: [OutputKeys.OUTPUT_IMG],
    Tasks.image_face_fusion: [OutputKeys.OUTPUT_IMG],

    # image_quality_assessment_mos result for a single image is a score in range [0, 1]
    # {0.5}
    Tasks.image_quality_assessment_mos: [OutputKeys.SCORE],

    # image editing task result for a single image
    # {"output_img": np.array with shape (h, w, 3)}
    Tasks.skin_retouching: [OutputKeys.OUTPUT_IMG],
    Tasks.image_super_resolution: [OutputKeys.OUTPUT_IMG],
    Tasks.image_super_resolution_pasd: [OutputKeys.OUTPUT_IMG],
    Tasks.image_colorization: [OutputKeys.OUTPUT_IMG],
    Tasks.image_color_enhancement: [OutputKeys.OUTPUT_IMG],
    Tasks.image_denoising: [OutputKeys.OUTPUT_IMG],
    Tasks.image_editing: [OutputKeys.OUTPUT_IMG],
    Tasks.image_portrait_enhancement: [OutputKeys.OUTPUT_IMG],
    Tasks.crowd_counting: [OutputKeys.SCORES, OutputKeys.OUTPUT_IMG],
    Tasks.image_inpainting: [OutputKeys.OUTPUT_IMG],
    Tasks.image_paintbyexample: [OutputKeys.OUTPUT_IMG],
    Tasks.controllable_image_generation: [OutputKeys.OUTPUT_IMG],

    # image generation task result for a single image
    # {"output_img": np.array with shape (h, w, 3)}
    Tasks.image_to_image_generation: [OutputKeys.OUTPUT_IMG],
    Tasks.image_to_image_translation: [OutputKeys.OUTPUT_IMG],
    Tasks.image_style_transfer: [OutputKeys.OUTPUT_IMG],
    Tasks.image_portrait_stylization: [OutputKeys.OUTPUT_IMG],
    Tasks.image_body_reshaping: [OutputKeys.OUTPUT_IMG],

    # video editing task result for a single video
    # {"output_video": "path_to_rendered_video"}
    Tasks.video_frame_interpolation: [OutputKeys.OUTPUT_VIDEO],
    Tasks.video_super_resolution: [OutputKeys.OUTPUT_VIDEO],
    Tasks.video_deinterlace: [OutputKeys.OUTPUT_VIDEO],
    Tasks.nerf_recon_acc: [OutputKeys.OUTPUT],
    Tasks.nerf_recon_vq_compression: [OutputKeys.OUTPUT],
    Tasks.surface_recon_common: [OutputKeys.OUTPUT],
    Tasks.video_colorization: [OutputKeys.OUTPUT_VIDEO],
    Tasks.image_control_3d_portrait: [OutputKeys.OUTPUT],

    # image quality assessment degradation result for single image
    # {
    #       "scores": [0.885272, 0.014790631, 0.014558001]
    #       "labels": ['噪声强度', '模糊程度', '压缩强度'],
    # }
    Tasks.image_quality_assessment_degradation: [
        OutputKeys.SCORES, OutputKeys.LABELS
    ],

    # live category recognition result for single video
    # {
    #       "scores": [0.885272, 0.014790631, 0.014558001]
    #       "labels": ['女装/女士精品>>棉衣/棉服', '女装/女士精品>>牛仔裤', '女装/女士精品>>裤子>>休闲裤'],
    # }
    Tasks.live_category: [OutputKeys.SCORES, OutputKeys.LABELS],

    # action recognition result for single video
    # {
    #   "output_label": "abseiling"
    # }
    Tasks.action_recognition: [OutputKeys.LABELS],

    # human body keypoints detection result for single sample
    # {
    #   "keypoints": [
    #               [[x, y]*15],
    #               [[x, y]*15],
    #               [[x, y]*15]
    #             ]
    #   "scores": [
    #               [[score]*15],
    #               [[score]*15],
    #               [[score]*15]
    #              ]
    #   "boxes": [
    #               [x1, y1, x2, y2],
    #               [x1, y1, x2, y2],
    #               [x1, y1, x2, y2],
    #             ]
    # }
    Tasks.body_2d_keypoints: [
        OutputKeys.KEYPOINTS, OutputKeys.SCORES, OutputKeys.BOXES
    ],

    # 3D human body keypoints detection result for single sample
    # {
    #   "keypoints": [		    # 3d pose coordinate in camera coordinate
    #     	[[x, y, z]*17],	# joints of per image
    #     	[[x, y, z]*17],
    #     	...
    #     ],
    #   "timestamps": [     # timestamps of all frames
    #     "00:00:0.230",
    #     "00:00:0.560",
    #     "00:00:0.690",
    #   ],
    #   "output_video": "path_to_rendered_video" , this is optional
    # and is only available when the "render" option is enabled.
    # }
    Tasks.body_3d_keypoints: [
        OutputKeys.KEYPOINTS, OutputKeys.TIMESTAMPS, OutputKeys.OUTPUT_VIDEO
    ],

    # pedestrain attribute recognition result for single sample
    # {
    #   "boxes": [
    #               [x1, y1, x2, y2],
    #               [x1, y1, x2, y2],
    #               [x1, y1, x2, y2],
    #             ]
    #   "labels": [
    #                    ['Female', 'AgeOver60', 'Front', 'Yes', 'Yes', 'Yes', 'Yes', 'Yes',
    #                        'LongSleeve', 'Black', 'Trousers', 'Black' ],
    #                    ['Female', 'AgeOver60', 'Front', 'Yes', 'Yes', 'Yes', 'Yes', 'Yes',
    #                        'LongSleeve', 'Black', 'Trousers', 'Black' ],
    #                    ['Female', 'AgeOver60', 'Front', 'Yes', 'Yes', 'Yes', 'Yes', 'Yes',
    #                        'LongSleeve', 'Black', 'Trousers', 'Black' ],
    #           ]
    # }
    Tasks.pedestrian_attribute_recognition: [
        OutputKeys.BOXES, OutputKeys.LABELS
    ],

    # 3D face reconstruction result for single sample
    # {
    #     "output_obj": io.BytesIO,
    #     "output_img": np.array with shape(h, w, 3),
    #     "output": {
    #         "mesh": {
    #             "vertices": np.array with shape(n, 3),
    #             "faces": np.array with shape(n, 3),
    #             "faces_uv": np.array with shape(n, 3),
    #             "faces_normal": np.array with shape(n, 3),
    #             "UVs": np.array with shape(n, 2),
    #             "normals": np.array with shape(n, 3),
    #         },
    #         "vis_image": np.array with shape(h, w, 3),
    #         "frame_list", [np.array with shape(h, w, 3), ...],
    #     }
    # }
    Tasks.face_reconstruction: [OutputKeys.OUTPUT],
    Tasks.human3d_render: [OutputKeys.OUTPUT],
    Tasks.human3d_animation: [OutputKeys.OUTPUT],

    # 3D head reconstruction result for single sample
    # {
    #     "output_obj": io.BytesIO,
    #     "output_img": np.array with shape(h, w, 3),
    #     "output": {
    #         "mesh": {
    #             "vertices": np.array with shape(n, 3),
    #             "faces": np.array with shape(n, 3),
    #             "faces_uv": np.array with shape(n, 3),
    #             "faces_normal": np.array with shape(n, 3),
    #             "UVs": np.array with shape(n, 2),
    #             "normals": np.array with shape(n, 3),
    #         },
    #     }
    # }
    Tasks.head_reconstruction: [OutputKeys.OUTPUT],

    # text to head result for text input
    # {
    #     "output_obj": io.BytesIO,
    #     "output_img": np.array with shape(h, w, 3),
    #     "output": {
    #         "mesh": {
    #             "vertices": np.array with shape(n, 3),
    #             "faces": np.array with shape(n, 3),
    #             "faces_uv": np.array with shape(n, 3),
    #             "faces_normal": np.array with shape(n, 3),
    #             "UVs": np.array with shape(n, 2),
    #             "normals": np.array with shape(n, 3),
    #         },
    #     },
    #     "image": np.array with shape(h, w, 3),
    # }
    Tasks.text_to_head: [OutputKeys.OUTPUT],

    # 3D human reconstruction result for single sample
    # {
    #     "output": {
    #         "vertices": np.array with shape(n, 3),
    #         "faces": np.array with shape(n, 3),
    #         "colors": np.array with shape(n, 3),
    #     }
    # }
    Tasks.human_reconstruction: [OutputKeys.OUTPUT],

    # 3D text 2 texture generation result
    # {
    #     "output": {
    #         "Done"
    #     }
    # }
    Tasks.text_texture_generation: [OutputKeys.OUTPUT],

    # 2D hand keypoints result for single sample
    # {
    #     "keypoints": [
    #                     [[x, y, score] * 21],
    #                     [[x, y, score] * 21],
    #                     [[x, y, score] * 21],
    #                  ],
    #     "boxes": [
    #                 [x1, y1, x2, y2],
    #                 [x1, y1, x2, y2],
    #                 [x1, y1, x2, y2],
    #             ]
    # }
    Tasks.hand_2d_keypoints: [OutputKeys.KEYPOINTS, OutputKeys.BOXES],

    # video single object tracking result for single video
    # {
    #   "boxes": [
    #               [x1, y1, x2, y2],
    #               [x1, y1, x2, y2],
    #               [x1, y1, x2, y2],
    #             ],
    #   "timestamps": ["hh:mm:ss", "hh:mm:ss", "hh:mm:ss"]
    # }
    Tasks.video_single_object_tracking: [
        OutputKeys.BOXES, OutputKeys.TIMESTAMPS
    ],

    # video multi object tracking result for single video
    # {
    #   "boxes": [
    #               [
    #                   [x1, y1, x2, y2],
    #                   [x1, y1, x2, y2],
    #                   ...
    #               ],
    #               [
    #                   [x1, y1, x2, y2],
    #                   [x1, y1, x2, y2],
    #                   ...
    #               ],
    #               [
    #                   [x1, y1, x2, y2]
    #                   ...
    #               ]
    #             ],
    #   "labels": [[obj_id0, obj_id1, ...], [obj_id1, obj_id2, ...], [obj_id3, ...]],
    #   "timestamps": ["hh:mm:ss", "hh:mm:ss", "hh:mm:ss"]
    # }
    Tasks.video_multi_object_tracking: [
        OutputKeys.BOXES, OutputKeys.LABELS, OutputKeys.TIMESTAMPS
    ],

    # live category recognition result for single video
    # {
    #       "scores": [0.885272, 0.014790631, 0.014558001],
    #       'labels': ['修身型棉衣', '高腰牛仔裤', '休闲连体裤']
    # }
    Tasks.live_category: [OutputKeys.SCORES, OutputKeys.LABELS],

    # video category recognition result for single video
    # {
    #       "scores": [0.7716429233551025],
    #       "labels": ['生活>>好物推荐']
    # }
    Tasks.video_category: [OutputKeys.SCORES, OutputKeys.LABELS],

    # image embedding result for a single image
    # {
    #   "image_bedding": np.array with shape [D]
    # }
    Tasks.product_retrieval_embedding: [OutputKeys.IMG_EMBEDDING],

    # video embedding result for single video
    # {
    #   "video_embedding": np.array with shape [D],
    # }
    Tasks.video_embedding: [OutputKeys.VIDEO_EMBEDDING],

    # phrase prototype result for single sentence
    # {
    #   "phrase_prototype": np.array with shape [K*D],
    # }
    # sentence prototype result for single sentence
    # {
    #   "sentence_prototype": np.array with shape [1*D],
    # }
    # object prototype result for single video
    # {
    #   "object_prototype": np.array with shape [N*K*D],
    # }
    # event prototype result for single video
    # {
    #   "event_prototype": np.array with shape [N*M*D],
    # }
    # text search video result for single sentence
    # {
    #   "textvideo_sim": np.array with shape [N*N],
    # }
    Tasks.text_video_retrieval: [
        OutputKeys.PHRASE_PROTOTYPE, OutputKeys.SENTENCE_PROTOTYPE,
        OutputKeys.OBJECT_PROTOTYPE, OutputKeys.EVENT_PROTOTYPE,
        OutputKeys.TEXTVIDEO_SIM
    ],

    # video stabilization task result for a single video
    # {"output_video": "path_to_rendered_video"}
    Tasks.video_stabilization: [OutputKeys.OUTPUT_VIDEO],

    # virtual_try_on result for a single sample
    # {
    #    "output_img": np.ndarray with shape [height, width, 3]
    # }
    Tasks.virtual_try_on: [OutputKeys.OUTPUT_IMG],
    # text driven segmentation result for single sample
    #   {
    #       "masks": [
    #           np.array # 2D array containing only 0, 255
    #       ]
    #   }
    Tasks.text_driven_segmentation: [OutputKeys.MASKS],
    # shop segmentation result for single sample
    #   {
    #       "masks": [
    #           np.array # 2D array containing only 0, 255
    #       ]
    #   }
    Tasks.shop_segmentation: [OutputKeys.MASKS],
    # movide scene segmentation result for a single video
    # {
    #        "shot_num":15,
    #        "shot_meta_list":
    #        [
    #           {
    #               "frame": [start_frame, end_frame],
    #               "timestamps": [start_timestamp, end_timestamp] # ['00:00:01.133', '00:00:02.245']
    #
    #           }
    #         ]
    #        "scene_num":3,
    #        "scene_meta_list":
    #        [
    #           {
    #               "shot": [0,1,2],
    #               "frame": [start_frame, end_frame],
    #               "timestamps": [start_timestamp, end_timestamp] # ['00:00:01.133', '00:00:02.245']
    #           }
    #        ]
    #
    # }
    Tasks.movie_scene_segmentation: [
        OutputKeys.SHOT_NUM, OutputKeys.SHOT_META_LIST, OutputKeys.SCENE_NUM,
        OutputKeys.SCENE_META_LIST
    ],

    # human whole body keypoints detection result for single sample
    # {
    #   "keypoints": [
    #               [[x, y]*133],
    #               [[x, y]*133],
    #               [[x, y]*133]
    #             ]
    #   "boxes": [
    #               [x1, y1, x2, y2],
    #               [x1, y1, x2, y2],
    #               [x1, y1, x2, y2],
    #             ]
    # }
    Tasks.human_wholebody_keypoint: [OutputKeys.KEYPOINTS, OutputKeys.BOXES],

    # video summarization result for a single video
    # {
    #        "output":
    #        [
    #           {
    #               "frame": [start_frame, end_frame]
    #               "timestamps": [start_time, end_time]
    #           },
    #           {
    #               "frame": [start_frame, end_frame]
    #               "timestamps": [start_time, end_time]
    #           }
    #        ]
    # }
    Tasks.video_summarization: [OutputKeys.OUTPUT],

    # referring video object segmentation result for a single video
    #   {
    #       "masks": [np.array # 3D array with shape [frame_num, height, width]]
    #       "timestamps": ["hh:mm:ss", "hh:mm:ss", "hh:mm:ss"]
    #       "output_video": "path_to_rendered_video" , this is optional
    # and is only available when the "render" option is enabled.
    #   }
    Tasks.referring_video_object_segmentation: [
        OutputKeys.MASKS, OutputKeys.TIMESTAMPS, OutputKeys.OUTPUT_VIDEO
    ],

    # video human matting result for a single video
    #   {
    #       "masks": [np.array # 2D array with shape [height, width]]
    #       "output_video": "path_to_matting_video"
    #   }
    Tasks.video_human_matting: [OutputKeys.MASKS, OutputKeys.OUTPUT_VIDEO],

    # ============ nlp tasks ===================

    # text classification result for single sample
    #   {
    #       "scores": [0.9, 0.1, 0.05, 0.05]
    #       "labels": ["happy", "sad", "calm", "angry"],
    #   }
    Tasks.text_classification: [OutputKeys.SCORES, OutputKeys.LABELS],

    # sentence similarity result for single sample
    #   {
    #       "scores": 0.9
    #       "labels": "1",
    #   }
    Tasks.sentence_similarity: [OutputKeys.SCORES, OutputKeys.LABELS],

    # nli result for single sample
    #   {
    #       "labels": ["happy", "sad", "calm", "angry"],
    #       "scores": [0.9, 0.1, 0.05, 0.05]
    #   }
    Tasks.nli: [OutputKeys.SCORES, OutputKeys.LABELS],

    # sentiment classification result for single sample
    # {
    #     'scores': [0.07183828949928284, 0.9281617403030396],
    #     'labels': ['1', '0']
    # }
    Tasks.sentiment_classification: [OutputKeys.SCORES, OutputKeys.LABELS],

    # zero-shot classification result for single sample
    #   {
    #       "scores": [0.9, 0.1, 0.05, 0.05]
    #       "labels": ["happy", "sad", "calm", "angry"],
    #   }
    Tasks.zero_shot_classification: [OutputKeys.SCORES, OutputKeys.LABELS],

    # relation extraction result for a single sample
    # {
    #     "uuid": "人生信息-1",
    #     "text": "《父老乡亲》是由是由由中国人民解放军海政文工团创作的军旅歌曲，石顺义作词，王锡仁作曲，范琳琳演唱",
    #     "spo_list": [{"subject": "石顺义", "predicate": "国籍", "object": "中国"}]
    # }
    Tasks.relation_extraction: [OutputKeys.SPO_LIST],

    # translation result for a source sentence
    #   {
    #       "translation": “北京是中国的首都”
    #   }
    Tasks.translation: [OutputKeys.TRANSLATION],

    # word segmentation result for single sample
    # {
    #   "output": ["今天", "天气", "不错", "，", "适合", "出去", "游玩"]
    # }
    # {
    #   'output': ['รถ', 'คัน', 'เก่า', 'ก็', 'ยัง', 'เก็บ', 'เอา']
    # }
    Tasks.word_segmentation: [OutputKeys.OUTPUT],

    # TODO @wenmeng.zwm support list of result check
    # named entity recognition result for single sample
    # {
    #   "output": [
    #     {"type": "LOC", "start": 2, "end": 5, "span": "温岭市"},
    #     {"type": "LOC", "start": 5, "end": 8, "span": "新河镇"}
    #   ]
    # }
    Tasks.named_entity_recognition: [OutputKeys.OUTPUT],
    Tasks.part_of_speech: [OutputKeys.OUTPUT],

    # text_error_correction result for a single sample
    # {
    #    "output": "我想吃苹果"
    # }
    Tasks.text_error_correction: [OutputKeys.OUTPUT],
    # word_alignment result for a single sample
    # {
    #    "output": "0-0 1-3 2-4 3-1 4-2 5-5"
    # }
    Tasks.word_alignment: [OutputKeys.OUTPUT],
    Tasks.sentence_embedding: [OutputKeys.TEXT_EMBEDDING, OutputKeys.SCORES],
    Tasks.text_ranking: [OutputKeys.SCORES],

    # text generation result for single sample
    # {
    #   "text": "this is the text generated by a model."
    # }
    Tasks.text_generation: [OutputKeys.TEXT],

    # chat task result for single sample
    # {
    #   "response": "this is the chat response generated by a model.",
    #   "history": [("hi", "nice to meet you"),("I felt happy, and you", "me too")]
    # }
    Tasks.chat: [OutputKeys.RESPONSE, OutputKeys.HISTORY],

    # fid dialogue result for single sample
    # {
    #   "text": "My name is Mike"
    # }
    Tasks.fid_dialogue: [OutputKeys.TEXT],

    # summarization result for single sample
    # {
    #   "text": "this is the text generated by a model."
    # }
    Tasks.text_summarization: [OutputKeys.TEXT],

    # text generation result for single sample
    # {
    #   "text": "北京"
    # }
    Tasks.text2text_generation: [OutputKeys.TEXT],

    # fill mask result for single sample
    # {
    #   "text": "this is the text which masks filled by model."
    # }
    Tasks.fill_mask: [OutputKeys.TEXT],

    # feature extraction result for single sample
    # {
    #   "text_embedding": [[
    #     [1.08599677e-04, 1.72710388e-05, 2.95618793e-05, 1.93638436e-04],
    #     [6.45841064e-05, 1.15997791e-04, 5.11605394e-05, 9.87020373e-01],
    #     [2.66957268e-05, 4.72324500e-05, 9.74208378e-05, 4.18022355e-05]
    #   ],
    #   [
    #     [2.97343540e-05, 5.81317654e-05, 5.44203431e-05, 6.28319322e-05],
    #     [8.24327726e-05, 4.66077945e-05, 5.32869453e-05, 4.16190960e-05],
    #     [3.61441926e-05, 3.38475402e-05, 3.44323053e-05, 5.70138109e-05]
    #   ]
    # ]
    # }
    Tasks.feature_extraction: [OutputKeys.TEXT_EMBEDDING],

    # (Deprecated) dialog intent prediction result for single sample
    # {'output': {'prediction': array([2.62349960e-03, 4.12110658e-03, 4.12748595e-05, 3.77560973e-05,
    #        1.08599677e-04, 1.72710388e-05, 2.95618793e-05, 1.93638436e-04,
    #        6.45841064e-05, 1.15997791e-04, 5.11605394e-05, 9.87020373e-01,
    #        2.66957268e-05, 4.72324500e-05, 9.74208378e-05, 4.18022355e-05,
    #        2.97343540e-05, 5.81317654e-05, 5.44203431e-05, 6.28319322e-05,
    #        7.34537680e-05, 6.61411541e-05, 3.62534920e-05, 8.58885178e-05,
    #        8.24327726e-05, 4.66077945e-05, 5.32869453e-05, 4.16190960e-05,
    #        5.97518992e-05, 3.92273068e-05, 3.44069012e-05, 9.92335918e-05,
    #        9.25978165e-05, 6.26462061e-05, 3.32317031e-05, 1.32061413e-03,
    #        2.01607945e-05, 3.36636294e-05, 3.99156743e-05, 5.84108493e-05,
    #        2.53432900e-05, 4.95731190e-04, 2.64443643e-05, 4.46992999e-05,
    #        2.42672231e-05, 4.75615161e-05, 2.66230145e-05, 4.00083954e-05,
    #        2.90536875e-04, 4.23891543e-05, 8.63691166e-05, 4.98188965e-05,
    #        3.47019341e-05, 4.52718523e-05, 4.20905781e-05, 5.50173208e-05,
    #        4.92360487e-05, 3.56021264e-05, 2.13957210e-05, 6.17428886e-05,
    #        1.43893281e-04, 7.32152112e-05, 2.91354867e-04, 2.46623786e-05,
    #        3.61441926e-05, 3.38475402e-05, 3.44323053e-05, 5.70138109e-05,
    #        4.31488479e-05, 4.94503947e-05, 4.30105974e-05, 1.00963116e-04,
    #        2.82062047e-05, 1.15582036e-04, 4.48261271e-05, 3.99339879e-05,
    #        7.27692823e-05], dtype=float32), 'label_pos': array([11]), 'label': 'lost_or_stolen_card'}}

    # (Deprecated) dialog modeling prediction result for single sample
    # {'output' : ['you', 'are', 'welcome', '.', 'have', 'a', 'great', 'day', '!']}

    # (Deprecated) dialog state tracking result for single sample
    # {
    #     "output":{
    #         "dialog_states": {
    #             "taxi-leaveAt": "none",
    #             "taxi-destination": "none",
    #             "taxi-departure": "none",
    #             "taxi-arriveBy": "none",
    #             "restaurant-book_people": "none",
    #             "restaurant-book_day": "none",
    #             "restaurant-book_time": "none",
    #             "restaurant-food": "none",
    #             "restaurant-pricerange": "none",
    #             "restaurant-name": "none",
    #             "restaurant-area": "none",
    #             "hotel-book_people": "none",
    #             "hotel-book_day": "none",
    #             "hotel-book_stay": "none",
    #             "hotel-name": "none",
    #             "hotel-area": "none",
    #             "hotel-parking": "none",
    #             "hotel-pricerange": "cheap",
    #             "hotel-stars": "none",
    #             "hotel-internet": "none",
    #             "hotel-type": "true",
    #             "attraction-type": "none",
    #             "attraction-name": "none",
    #             "attraction-area": "none",
    #             "train-book_people": "none",
    #             "train-leaveAt": "none",
    #             "train-destination": "none",
    #             "train-day": "none",
    #             "train-arriveBy": "none",
    #             "train-departure": "none"
    #         }
    #     }
    # }
    Tasks.task_oriented_conversation: [OutputKeys.OUTPUT],

    # table-question-answering result for single sample
    # {
    #   "sql": "SELECT shop.Name FROM shop."
    #   "sql_history": {sel: 0, agg: 0, conds: [[0, 0, 'val']]}
    # }
    Tasks.table_question_answering: [OutputKeys.OUTPUT],

    # ============ audio tasks ===================
    # asr result for single sample
    # { "text": "每一天都要快乐喔"}
    Tasks.auto_speech_recognition: [OutputKeys.TEXT],

    # itn result for single sample
    # {"text": "123"}
    Tasks.inverse_text_processing: [OutputKeys.TEXT],

    # speaker verification for single compare task
    # {'score': 84.2332}
    Tasks.speaker_verification: [OutputKeys.SCORES],
    # speaker diarization dialogue detection for binary results: dialogue or non_dialogue
    # {
    #   "scores": [0.98, 0.02],
    #   "labels": ["dialogue", "non_dialogue"],
    # }
    Tasks.speaker_diarization_dialogue_detection: [
        OutputKeys.SCORES, OutputKeys.LABELS
    ],
    Tasks.speech_language_recognition: [OutputKeys.TEXT],

    # punctuation result for single sample
    # { "text": "你好，明天！"}
    Tasks.punctuation: [OutputKeys.TEXT],

    # speaker diarization semantic speaker-turn detection
    # {
    #    "logits": [[0.7, 0.3], ..., [0.88, 0.12]],
    #    "text": "您好。您好，初次见面请多指教。",
    #    "prediction": [-100, -100, -100, 1, -100,..., -100, 0]
    # }
    Tasks.speaker_diarization_semantic_speaker_turn_detection: [
        OutputKeys.LOGITS, OutputKeys.TEXT, OutputKeys.PREDICTION
    ],

    # language model result for single sample
    # { "text": " hel@@ lo 大 家 好 呀 </s>
    #               p( hel@@ | <s> ) = 0.00057767 [ -7.45650959 ]
    #               p( lo | hel@@ ) = 0.99832278 [ -0.00167861 ]
    #               p( 大 | lo ) = 0.49116334 [ -0.71097857 ]
    #               p( 家 | 大 ) = 0.99691027 [ -0.00309453 ]
    #               p( 好 | 家 ) = 0.97999156 [ -0.02021134 ]
    #               p( 呀 | 好 ) = 0.00461205 [ -5.37908363 ]
    #               p( </s> | 呀 ) = 0.01524554 [ -4.18346834 ]
    #           logprob= -17.755 ppl= 12.6345
    # "}
    Tasks.language_score_prediction: [OutputKeys.TEXT],

    # speech timestamp result for single sample
    # {
    #   'text': '<sil> 0.000 0.376;一 0.376 0.556;个 0.556 0.796;东 0.796 0.976;
    #            太 0.976 1.136;平 1.136 1.256;洋 1.256 1.436;国 1.436 1.676;
    #            <sil> 1.676 1.676;家 1.676 1.916;<sil> 1.916 2.036;为 2.036 2.196;
    #            什 2.196 2.316;么 2.316 2.496;跑 2.496 2.676;到 2.676 2.856;
    #            西 2.856 3.036;太 3.036 3.196;平 3.196 3.376;洋 3.376 3.496;
    #            来 3.496 3.636;了 3.636 3.796;呢 3.796 4.148;<sil> 4.148 4.440;',
    #   'timestamp': [[0, 376], [376, 556], [556, 795], [795, 976],
    #                 [976, 1136], [1136, 1256], [1256, 1436], [1436, 1676],
    #                 [1676, 1676], [1676, 1916], [1916, 2036], [2036, 2196],
    #                 [2196, 2316], [2316, 2496], [2496, 2676], [2676, 2856],
    #                 [2856, 3036], [3036, 3196], [3196, 3376], [3376, 3496]]
    # }
    Tasks.speech_timestamp: [OutputKeys.TEXT],

    # audio processed for single file in PCM format
    # {
    #   "output_pcm": pcm encoded audio bytes
    # }
    Tasks.speech_signal_process: [OutputKeys.OUTPUT_PCM],
    Tasks.acoustic_echo_cancellation: [OutputKeys.OUTPUT_PCM],
    Tasks.acoustic_noise_suppression: [OutputKeys.OUTPUT_PCM],
    Tasks.speech_separation: [OutputKeys.OUTPUT_PCM_LIST],

    # text_to_speech result for a single sample
    # {
    #    "output_wav": {"input_label" : bytes}
    # }
    Tasks.text_to_speech: [OutputKeys.OUTPUT_WAV],

    # {
    #     "kws_list": [
    #         {
    #             'keyword': '',        # the keyword spotted
    #             'offset': 19.4,       # the keyword start time in second
    #             'length': 0.68,       # the keyword length in second
    #             'confidence': 0.85    # the possibility if it is the keyword
    #         },
    #         ...
    #     ]
    # }
    Tasks.keyword_spotting: [OutputKeys.KWS_LIST],

    # ============ multi-modal tasks ===================

    # image caption result for single sample
    # {
    #   "caption": "this is an image caption text."
    # }
    Tasks.image_captioning: [OutputKeys.CAPTION],

    # video caption result for single sample
    # {
    #   "caption": "this is an video caption text."
    # }
    Tasks.video_captioning: [OutputKeys.CAPTION],
    Tasks.ocr_recognition: [OutputKeys.TEXT],

    # visual grounding result for single sample
    # {
    #       "boxes": [
    #           [x1, y1, x2, y2],
    #           [x1, y1, x2, y2],
    #           [x1, y1, x2, y2],
    #       ],
    #       "scores": [0.9, 0.1, 0.05, 0.05]
    # }
    Tasks.visual_grounding: [OutputKeys.BOXES, OutputKeys.SCORES],

    # text_to_image result for samples
    # {
    #    "output_imgs": np.ndarray list with shape [[height, width, 3], ...]
    # }
    Tasks.text_to_image_synthesis: [OutputKeys.OUTPUT_IMGS],

    # text_to_speech result for a single sample
    # {
    #    "output_wav": {"input_label" : bytes}
    # }
    Tasks.text_to_speech: [OutputKeys.OUTPUT_WAV],

    # multi-modal embedding result for single sample
    # {
    #   "img_embedding": np.array with shape [1, D],
    #   "text_embedding": np.array with shape [1, D]
    # }
    Tasks.multi_modal_embedding: [
        OutputKeys.IMG_EMBEDDING, OutputKeys.TEXT_EMBEDDING
    ],

    # generative multi-modal embedding result for single sample
    # {
    #   "img_embedding": np.array with shape [1, D],
    #   "text_embedding": np.array with shape [1, D],
    #   "caption": "this is an image caption text."
    # }
    Tasks.generative_multi_modal_embedding: [
        OutputKeys.IMG_EMBEDDING, OutputKeys.TEXT_EMBEDDING, OutputKeys.CAPTION
    ],

    # multi-modal similarity result for single sample
    # {
    #   "img_embedding": np.array with shape [1, D],
    #   "text_embedding": np.array with shape [1, D],
    #   "similarity": float
    # }
    Tasks.multi_modal_similarity: [
        OutputKeys.IMG_EMBEDDING, OutputKeys.TEXT_EMBEDDING, OutputKeys.SCORES
    ],

    # VQA result for a sample
    # {"text": "this is a text answser. "}
    Tasks.visual_question_answering: [OutputKeys.TEXT],

    # VideoQA result for a sample
    # {"text": "this is a text answser. "}
    Tasks.video_question_answering: [OutputKeys.TEXT],

    # Multimodal Dialogue result for a sample
    # {"text": "this is a text response. "}
    Tasks.multimodal_dialogue: [OutputKeys.TEXT],

    # auto_speech_recognition result for a single sample
    # {
    #    "text": "每天都要快乐喔"
    # }
    Tasks.auto_speech_recognition: [OutputKeys.TEXT],

    # {
    #       "scores": [0.9, 0.1, 0.1],
    #       "labels": ["entailment", "contradiction", "neutral"]
    # }
    Tasks.visual_entailment: [OutputKeys.SCORES, OutputKeys.LABELS],

    # {
    #     'labels': ['吸烟', '打电话', '吸烟'],
    #     'scores': [0.7527753114700317, 0.753358006477356, 0.6880350708961487],
    #     'boxes': [[547, 2, 1225, 719], [529, 8, 1255, 719], [584, 0, 1269, 719]],
    #     'timestamps': [1, 3, 5]
    # }
    Tasks.action_detection: [
        OutputKeys.TIMESTAMPS,
        OutputKeys.LABELS,
        OutputKeys.SCORES,
        OutputKeys.BOXES,
    ],

    # {
    #   'output': [
    #     [{'label': '6527856', 'score': 0.9942756295204163}, {'label': '1000012000', 'score': 0.0379515215754509},
    #      {'label': '13421097', 'score': 2.2825044965202324e-08}],
    #     [{'label': '1000012000', 'score': 0.910681426525116}, {'label': '6527856', 'score': 0.0005046309670433402},
    #      {'label': '13421097', 'score': 2.75914817393641e-06}],
    #     [{'label': '1000012000', 'score': 0.910681426525116}, {'label': '6527856', 'score': 0.0005046309670433402},
    #      {'label': '13421097', 'score': 2.75914817393641e-06}]]
    # }
    Tasks.faq_question_answering: [OutputKeys.OUTPUT],

    # image person reid result for single sample
    #   {
    #       "img_embedding": np.array with shape [1, D],
    #   }
    Tasks.image_reid_person: [OutputKeys.IMG_EMBEDDING],

    # {
    #     'output': ['Done' / 'Decode_Error']
    # }
    Tasks.video_inpainting: [OutputKeys.OUTPUT],

    # {
    #     'output': ['bixin']
    # }
    Tasks.hand_static: [OutputKeys.OUTPUT],

    # {    'labels': [2, 1, 0],
    #      'boxes':[[[78, 282, 240, 504], [127, 87, 332, 370], [0, 0, 367, 639]]
    #      'scores':[0.8202137351036072, 0.8987470269203186, 0.9679114818572998]
    # }
    Tasks.face_human_hand_detection: [
        OutputKeys.LABELS, OutputKeys.BOXES, OutputKeys.SCORES
    ],

    # {
    #   {'output': 'Happiness', 'boxes': (203, 104, 663, 564)}
    # }
    Tasks.face_emotion: [OutputKeys.OUTPUT, OutputKeys.BOXES],

    # {
    #     "masks": [
    #           np.array # 2D array containing only 0, 255
    #       ]
    # }
    Tasks.product_segmentation: [OutputKeys.MASKS],

    # image_skychange result for a single sample
    # {
    #    "output_img": np.ndarray with shape [height, width, 3]
    # }
    Tasks.image_skychange: [OutputKeys.OUTPUT_IMG],
    # {
    #     'score': [0.1, 0.2, 0.3, ...]
    # }
    Tasks.translation_evaluation: [OutputKeys.SCORE],

    # video object segmentation result for a single video
    #   {
    #       "masks": [np.array # 3D array with shape [frame_num, height, width]]
    #   }
    Tasks.video_object_segmentation: [OutputKeys.MASKS],

    # motion generation result for a single input
    #   {
    #       "keypoints": [np.array # 3D array with shape [frame_num, joint_num, 3]]
    #       "output_video": "path_to_rendered_video"
    #   }
    Tasks.motion_generation: [OutputKeys.KEYPOINTS, OutputKeys.OUTPUT_VIDEO],

    # bad image detecting for a single input
    #   {
    #       "scores": [0.8, 0.1, 0.1]
    #       "labels": ["正常", "花屏", "绿屏"],
    Tasks.bad_image_detecting: [OutputKeys.SCORES, OutputKeys.LABELS],

    # vision efficient tuning result for single sample
    #   {
    #       "scores": [0.9, 0.1, 0.05, 0.05]
    #       "labels": ["dog", "horse", "cow", "cat"],
    #   }
    Tasks.vision_efficient_tuning: [OutputKeys.SCORES, OutputKeys.LABELS],
    Tasks.document_grounded_dialog_generate: [OutputKeys.TEXT],
    Tasks.document_grounded_dialog_rerank: [OutputKeys.OUTPUT],
    Tasks.document_grounded_dialog_retrieval: [OutputKeys.OUTPUT],
    Tasks.video_temporal_grounding: [OutputKeys.SCORES, OutputKeys.TBOUNDS],
    Tasks.text_to_video_synthesis: [OutputKeys.OUTPUT_VIDEO],
    Tasks.text_to_360panorama_image: [OutputKeys.OUTPUT_IMG],

    # Tasks.image_try_on result for a single sample
    # {
    #    "output_img": np.ndarray with shape [height, width, 3]
    # }
    Tasks.image_try_on: [OutputKeys.OUTPUT_IMG],
    # Tasks.human_image_generation result for a single sample
    # {
    #    "output_img": np.ndarray with shape [height, width, 3]
    # }
    Tasks.human_image_generation: [OutputKeys.OUTPUT_IMG],
    # Tasks.image_view_transform result for a single sample
    # {
    #    "output_imgs": np.ndarray list with shape [[height, width, 3], ...]
    # }
    Tasks.image_view_transform: [OutputKeys.OUTPUT_IMGS],
<<<<<<< HEAD
    Tasks.gaussian_splatting_4D: [OutputKeys.OUTPUT_IMGS],
=======
    Tasks.image_to_3d: [OutputKeys.MV_IMGS]
>>>>>>> 2ef12d1e
}


class ModelOutputBase(list):

    def __post_init__(self):
        self.reconstruct()
        self.post_init = True

    def reconstruct(self):
        # Low performance, but low frequency.
        self.clear()
        for idx, key in enumerate(self.keys()):
            self.append(getattr(self, key))

    def __getitem__(self, item):
        if isinstance(item, str):
            if hasattr(self, item):
                return getattr(self, item)
        elif isinstance(item, (int, slice)):
            return super().__getitem__(item)
        raise IndexError(f'No Index {item} found in the dataclass.')

    def __setitem__(self, key, value):
        if isinstance(key, str):
            if key in [f.name for f in fields(self)]:
                if key not in self.keys():
                    super().__setattr__(key, value)
                    self.reconstruct()
                elif id(getattr(self, key)) != id(value):
                    super().__setattr__(key, value)
                    super().__setitem__(self.keys().index(key), value)
            else:
                super().__setattr__(key, value)
        elif isinstance(key, int):
            super().__setitem__(key, value)
            key_name = self.keys()[key]
            super().__setattr__(key_name, value)

    def __setattr__(self, key, value):
        if getattr(self, 'post_init', False):
            return self.__setitem__(key, value)
        else:
            return super().__setattr__(key, value)

    def keys(self):
        return [
            f.name for f in fields(self) if getattr(self, f.name) is not None
        ]

    def items(self):
        return self.to_dict().items()

    def to_dict(self):
        output = OrderedDict()
        for key in self.keys():
            output[key] = getattr(self, key)
        return output<|MERGE_RESOLUTION|>--- conflicted
+++ resolved
@@ -1643,11 +1643,9 @@
     #    "output_imgs": np.ndarray list with shape [[height, width, 3], ...]
     # }
     Tasks.image_view_transform: [OutputKeys.OUTPUT_IMGS],
-<<<<<<< HEAD
     Tasks.gaussian_splatting_4D: [OutputKeys.OUTPUT_IMGS],
-=======
     Tasks.image_to_3d: [OutputKeys.MV_IMGS]
->>>>>>> 2ef12d1e
+
 }
 
 
