--- conflicted
+++ resolved
@@ -76,11 +76,7 @@
 
 
 RUN if [ "$INSTALL_MS_DEPS" = "True" ]; then \
-<<<<<<< HEAD
-    pip install --no-cache-dir huggingface-hub==0.25.* transformers==4.48.3 -U; \
-=======
     pip install --no-cache-dir huggingface-hub transformers -U; \
->>>>>>> 4e16a70b
 fi; \
 if [ "$INSTALL_MEGATRON_DEPS" = "True" ]; then \
     pip install liger_kernel nvitop pre-commit "transformers==4.51.3" huggingface-hub -U && \
@@ -97,13 +93,8 @@
 ENV NVM_DIR=/root/.nvm
 RUN curl -o- https://raw.githubusercontent.com/nvm-sh/nvm/v0.39.5/install.sh | bash && \
     . $NVM_DIR/nvm.sh && \
-<<<<<<< HEAD
-    nvm install 18 && \
-    nvm use 18
-=======
     nvm install 22 && \
     nvm use 22
->>>>>>> 4e16a70b
 
 ENV SETUPTOOLS_USE_DISTUTILS=stdlib
 ENV VLLM_USE_MODELSCOPE=True
