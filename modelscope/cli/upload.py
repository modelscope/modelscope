--- conflicted
+++ resolved
@@ -167,13 +167,8 @@
                 commit_message=self.args.commit_message,
                 commit_description=self.args.commit_description,
                 repo_type=self.args.repo_type,
-<<<<<<< HEAD
                 allow_patterns=convert_patterns(self.args.include),
-                ignore_patterns=convert_patterns(self.args.exclude),
-=======
                 allow_file_pattern=convert_patterns(self.args.include),
-                ignore_file_pattern=convert_patterns(self.args.exclude),
->>>>>>> b5bb6d7b
                 max_workers=self.args.max_workers,
             )
         else:
