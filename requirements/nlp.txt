--- conflicted
+++ resolved
@@ -13,16 +13,13 @@
 mpi4py
 nltk
 pai-easynlp
-<<<<<<< HEAD
 pandas
-regex
-requests
-=======
 # protobuf version beyond 3.20.0 is not compatible with TensorFlow 1.x, therefore is discouraged.
 protobuf>=3.19.0,<3.21.0
 pythainlp
 pyvi
->>>>>>> 78bf4806
+regex
+requests
 # rough-score was just recently updated from 0.0.4 to 0.0.7
 # which introduced compatability issues that are being investigated
 rouge_score<=0.0.4
