--- conflicted
+++ resolved
@@ -31,11 +31,8 @@
     ocr_detection = 'ocr-detection'
 
     # nlp tasks
-<<<<<<< HEAD
     word_segmentation = 'word-segmentation'
-=======
     nli = 'nli'
->>>>>>> 46fca87f
     sentiment_analysis = 'sentiment-analysis'
     sentence_similarity = 'sentence-similarity'
     text_classification = 'text-classification'
