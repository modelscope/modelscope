--- conflicted
+++ resolved
@@ -34,26 +34,7 @@
         echo 'cpu unsupport detectron2'; \
     fi
 
-<<<<<<< HEAD
-# torchmetrics==0.11.4 for ofa
-# tinycudann for cuda12.1.0 pytorch 2.1.2
-# fix pip compatible issue.
-# pip install --no-cache-dir --upgrade pip && \
-RUN if [ "$USE_GPU" = "True" ] ; then \
-    pip install --no-cache-dir torchsde jupyterlab torchmetrics==0.11.4 tiktoken transformers_stream_generator bitsandbytes basicsr optimum && \
-    pip install --no-cache-dir flash_attn==2.5.9.post1 -f https://modelscope.oss-cn-beijing.aliyuncs.com/releases/repo.html && \
-    pip install --no-cache-dir auto-gptq --extra-index-url https://huggingface.github.io/autogptq-index/whl/cu121/ && \
-    pip install --no-cache-dir -U 'xformers' --index-url https://download.pytorch.org/whl/cu121 && \
-    pip install --no-cache-dir --force tinycudann==1.7  -f https://modelscope.oss-cn-beijing.aliyuncs.com/releases/repo.html && \
-    pip uninstall -y torch-scatter && TORCH_CUDA_ARCH_LIST="6.0;6.1;6.2;7.0;7.5;8.0;8.6;8.9;9.0" pip install --no-cache-dir -U torch-scatter && \
-    pip install --no-cache-dir -U vllm; \
-    else \
-        echo 'cpu unsupport vllm auto-gptq'; \
-    fi
-
-=======
 # install dependencies
->>>>>>> f7a32e48
 COPY requirements /var/modelscope
 RUN pip install --no-cache-dir -r /var/modelscope/framework.txt -f https://modelscope.oss-cn-beijing.aliyuncs.com/releases/repo.html && \
     pip install --no-cache-dir -r /var/modelscope/audio.txt -f https://modelscope.oss-cn-beijing.aliyuncs.com/releases/repo.html && \
