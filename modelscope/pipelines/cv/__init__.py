# Copyright (c) Alibaba, Inc. and its affiliates.
from typing import TYPE_CHECKING

from modelscope.utils.import_utils import LazyImportModule

if TYPE_CHECKING:
    from .action_recognition_pipeline import ActionRecognitionPipeline
    from .action_detection_pipeline import ActionDetectionPipeline
    from .animal_recognition_pipeline import AnimalRecognitionPipeline
    from .body_2d_keypoints_pipeline import Body2DKeypointsPipeline
    from .body_3d_keypoints_pipeline import Body3DKeypointsPipeline
    from .cmdssl_video_embedding_pipeline import CMDSSLVideoEmbeddingPipeline
    from .card_detection_pipeline import CardDetectionPipeline
    from .hicossl_video_embedding_pipeline import HICOSSLVideoEmbeddingPipeline
    from .crowd_counting_pipeline import CrowdCountingPipeline
    from .image_detection_pipeline import ImageDetectionPipeline
    from .image_salient_detection_pipeline import ImageSalientDetectionPipeline
    from .face_detection_pipeline import FaceDetectionPipeline
    from .face_image_generation_pipeline import FaceImageGenerationPipeline
    from .face_recognition_pipeline import FaceRecognitionPipeline
    from .face_recognition_ood_pipeline import FaceRecognitionOodPipeline
    from .arc_face_recognition_pipeline import ArcFaceRecognitionPipeline
    from .mask_face_recognition_pipeline import MaskFaceRecognitionPipeline
    from .face_recognition_onnx_ir_pipeline import FaceRecognitionOnnxIrPipeline
    from .face_recognition_onnx_fm_pipeline import FaceRecognitionOnnxFmPipeline
    from .general_recognition_pipeline import GeneralRecognitionPipeline
    from .image_cartoon_pipeline import ImageCartoonPipeline
    from .image_classification_pipeline import GeneralImageClassificationPipeline
    from .image_color_enhance_pipeline import ImageColorEnhancePipeline
    from .image_colorization_pipeline import ImageColorizationPipeline
    from .image_denoise_pipeline import ImageDenoisePipeline
    from .image_deblur_pipeline import ImageDeblurPipeline
    from .image_editing_pipeline import ImageEditingPipeline
    from .image_instance_segmentation_pipeline import ImageInstanceSegmentationPipeline
    from .image_matting_pipeline import ImageMattingPipeline
    from .image_portrait_enhancement_pipeline import ImagePortraitEnhancementPipeline
    from .image_reid_person_pipeline import ImageReidPersonPipeline
    from .image_semantic_segmentation_pipeline import ImageSemanticSegmentationPipeline
    from .image_style_transfer_pipeline import ImageStyleTransferPipeline
    from .image_super_resolution_pipeline import ImageSuperResolutionPipeline
    from .image_super_resolution_pasd_pipeline import ImageSuperResolutionPASDPipeline
    from .image_to_image_generate_pipeline import Image2ImageGenerationPipeline
    from .image_to_image_translation_pipeline import Image2ImageTranslationPipeline

    from .image_inpainting_pipeline import ImageInpaintingPipeline
    from .image_paintbyexample_pipeline import ImagePaintbyexamplePipeline
    from .product_retrieval_embedding_pipeline import ProductRetrievalEmbeddingPipeline
    from .live_category_pipeline import LiveCategoryPipeline
    from .ocr_detection_pipeline import OCRDetectionPipeline
    from .ocr_recognition_pipeline import OCRRecognitionPipeline
    from .license_plate_detection_pipeline import LicensePlateDetectionPipeline
    from .card_detection_correction_pipeline import CardDetectionCorrectionPipeline
    from .table_recognition_pipeline import TableRecognitionPipeline
    from .lineless_table_recognition_pipeline import LinelessTableRecognitionPipeline
    from .skin_retouching_pipeline import SkinRetouchingPipeline
    from .face_reconstruction_pipeline import FaceReconstructionPipeline
    from .tinynas_classification_pipeline import TinynasClassificationPipeline
    from .video_category_pipeline import VideoCategoryPipeline
    from .virtual_try_on_pipeline import VirtualTryonPipeline
    from .shop_segmentation_pipleline import ShopSegmentationPipeline
    from .text_driven_segmentation_pipleline import TextDrivenSegmentationPipeline
    from .movie_scene_segmentation_pipeline import MovieSceneSegmentationPipeline
    from .mog_face_detection_pipeline import MogFaceDetectionPipeline
    from .ulfd_face_detection_pipeline import UlfdFaceDetectionPipeline
    from .retina_face_detection_pipeline import RetinaFaceDetectionPipeline
    from .facial_expression_recognition_pipeline import FacialExpressionRecognitionPipeline
    from .facial_landmark_confidence_pipeline import FacialLandmarkConfidencePipeline
    from .face_processing_base_pipeline import FaceProcessingBasePipeline
    from .face_attribute_recognition_pipeline import FaceAttributeRecognitionPipeline
    from .mtcnn_face_detection_pipeline import MtcnnFaceDetectionPipelin
    from .hand_static_pipeline import HandStaticPipeline
    from .referring_video_object_segmentation_pipeline import ReferringVideoObjectSegmentationPipeline
    from .language_guided_video_summarization_pipeline import LanguageGuidedVideoSummarizationPipeline
    from .vision_efficient_tuning_adapter_pipeline import VisionEfficientTuningAdapterPipeline
    from .vision_efficient_tuning_prompt_pipeline import VisionEfficientTuningPromptPipeline
    from .vision_efficient_tuning_prefix_pipeline import VisionEfficientTuningPrefixPipeline
    from .vision_efficient_tuning_lora_pipeline import VisionEfficientTuningLoRAPipeline
    from .vision_middleware_pipeline import VisionMiddlewarePipeline
    from .vidt_pipeline import VidtPipeline
    from .video_frame_interpolation_pipeline import VideoFrameInterpolationPipeline
    from .image_skychange_pipeline import ImageSkychangePipeline
    from .image_driving_perception_pipeline import ImageDrivingPerceptionPipeline
    from .vop_retrieval_pipeline import VopRetrievalPipeline
    from .vop_retrieval_se_pipeline import VopRetrievalSEPipeline
    from .video_object_segmentation_pipeline import VideoObjectSegmentationPipeline
    from .video_deinterlace_pipeline import VideoDeinterlacePipeline
    from .image_matching_pipeline import ImageMatchingPipeline
    from .image_matching_fast_pipeline import ImageMatchingFastPipeline
    from .video_stabilization_pipeline import VideoStabilizationPipeline
    from .video_super_resolution_pipeline import VideoSuperResolutionPipeline
    from .pointcloud_sceneflow_estimation_pipeline import PointCloudSceneFlowEstimationPipeline
    from .face_liveness_ir_pipeline import FaceLivenessIrPipeline
    from .maskdino_instance_segmentation_pipeline import MaskDINOInstanceSegmentationPipeline
    from .image_mvs_depth_estimation_pipeline import ImageMultiViewDepthEstimationPipeline
    from .panorama_depth_estimation_pipeline import PanoramaDepthEstimationPipeline
    from .ddcolor_image_colorization_pipeline import DDColorImageColorizationPipeline
    from .image_structured_model_probing_pipeline import ImageStructuredModelProbingPipeline
    from .video_colorization_pipeline import VideoColorizationPipeline
    from .image_defrcn_fewshot_pipeline import ImageDefrcnDetectionPipeline
    from .image_quality_assessment_degradation_pipeline import ImageQualityAssessmentDegradationPipeline
    from .image_open_vocabulary_detection_pipeline import ImageOpenVocabularyDetectionPipeline
    from .object_detection_3d_pipeline import ObjectDetection3DPipeline
    from .ddpm_semantic_segmentation_pipeline import DDPMImageSemanticSegmentationPipeline
    from .image_inpainting_sdv2_pipeline import ImageInpaintingSDV2Pipeline
    from .image_quality_assessment_mos_pipeline import ImageQualityAssessmentMosPipeline
    from .image_quality_assessment_man_pipeline import ImageQualityAssessmentMANPipeline
    from .bad_image_detecting_pipeline import BadImageDetecingPipeline
    from .mobile_image_super_resolution_pipeline import MobileImageSuperResolutionPipeline
    from .image_human_parsing_pipeline import ImageHumanParsingPipeline
    from .nerf_recon_acc_pipeline import NeRFReconAccPipeline
    from .nerf_recon_4k_pipeline import NeRFRecon4KPipeline
    from .image_to_3d_pipeline import Image23DPipeline
    from .surface_recon_common_pipeline import SurfaceReconCommonPipeline
    from .controllable_image_generation_pipeline import ControllableImageGenerationPipeline
    from .image_bts_depth_estimation_pipeline import ImageBTSDepthEstimationPipeline
    from .pedestrian_attribute_recognition_pipeline import PedestrainAttributeRecognitionPipeline
    from .image_panoptic_segmentation_pipeline import ImagePanopticSegmentationPipeline
    from .text_to_360panorama_image_pipeline import Text2360PanoramaImagePipeline
    from .human3d_render_pipeline import Human3DRenderPipeline
    from .human3d_animation_pipeline import Human3DAnimationPipeline
    from .image_local_feature_matching_pipeline import ImageLocalFeatureMatchingPipeline
    from .rife_video_frame_interpolation_pipeline import RIFEVideoFrameInterpolationPipeline
    from .anydoor_pipeline import AnydoorPipeline
<<<<<<< HEAD
    from .image_depth_estimation_marigold_pipeline import ImageDepthEstimationMarigoldPipeline
=======
    from .self_supervised_depth_completion_pipeline import SelfSupervisedDepthCompletionPipeline

>>>>>>> 02173520
else:
    _import_structure = {
        'action_recognition_pipeline': ['ActionRecognitionPipeline'],
        'action_detection_pipeline': ['ActionDetectionPipeline'],
        'animal_recognition_pipeline': ['AnimalRecognitionPipeline'],
        'body_2d_keypoints_pipeline': ['Body2DKeypointsPipeline'],
        'body_3d_keypoints_pipeline': ['Body3DKeypointsPipeline'],
        'card_detection_pipeline': ['CardDetectionPipeline'],
        'cmdssl_video_embedding_pipeline': ['CMDSSLVideoEmbeddingPipeline'],
        'hicossl_video_embedding_pipeline': ['HICOSSLVideoEmbeddingPipeline'],
        'crowd_counting_pipeline': ['CrowdCountingPipeline'],
        'image_detection_pipeline': ['ImageDetectionPipeline'],
        'image_salient_detection_pipeline': ['ImageSalientDetectionPipeline'],
        'face_detection_pipeline': ['FaceDetectionPipeline'],
        'face_image_generation_pipeline': ['FaceImageGenerationPipeline'],
        'face_recognition_pipeline': ['FaceRecognitionPipeline'],
        'face_recognition_ood_pipeline': ['FaceRecognitionOodPipeline'],
        'arc_face_recognition_pipeline': ['ArcFaceRecognitionPipeline'],
        'mask_face_recognition_pipeline': ['MaskFaceRecognitionPipeline'],
        'face_recognition_onnx_ir_pipeline': ['FaceRecognitionOnnxIrPipeline'],
        'face_recognition_onnx_fm_pipeline': ['FaceRecognitionOnnxFmPipeline'],
        'general_recognition_pipeline': ['GeneralRecognitionPipeline'],
        'image_classification_pipeline':
        ['GeneralImageClassificationPipeline'],
        'image_cartoon_pipeline': ['ImageCartoonPipeline'],
        'image_denoise_pipeline': ['ImageDenoisePipeline'],
        'image_deblur_pipeline': ['ImageDeblurPipeline'],
        'image_editing_pipeline': ['ImageEditingPipeline'],
        'image_color_enhance_pipeline': ['ImageColorEnhancePipeline'],
        'image_colorization_pipeline': ['ImageColorizationPipeline'],
        'image_instance_segmentation_pipeline':
        ['ImageInstanceSegmentationPipeline'],
        'image_matting_pipeline': ['ImageMattingPipeline'],
        'image_portrait_enhancement_pipeline':
        ['ImagePortraitEnhancementPipeline'],
        'image_reid_person_pipeline': ['ImageReidPersonPipeline'],
        'image_semantic_segmentation_pipeline':
        ['ImageSemanticSegmentationPipeline'],
        'image_style_transfer_pipeline': ['ImageStyleTransferPipeline'],
        'image_super_resolution_pipeline': ['ImageSuperResolutionPipeline'],
        'image_super_resolution_pasd_pipeline':
        ['ImageSuperResolutionPASDPipeline'],
        'image_to_image_translation_pipeline':
        ['Image2ImageTranslationPipeline'],
        'product_retrieval_embedding_pipeline':
        ['ProductRetrievalEmbeddingPipeline'],
        'live_category_pipeline': ['LiveCategoryPipeline'],
        'image_to_image_generate_pipeline': ['Image2ImageGenerationPipeline'],
        'image_to_3d_pipeline': ['Image23DPipeline'],
        'image_inpainting_pipeline': ['ImageInpaintingPipeline'],
        'image_paintbyexample_pipeline': ['ImagePaintbyexamplePipeline'],
        'ocr_detection_pipeline': ['OCRDetectionPipeline'],
        'ocr_recognition_pipeline': ['OCRRecognitionPipeline'],
        'license_plate_detection_pipeline': ['LicensePlateDetectionPipeline'],
        'card_detection_correction_pipeline':
        ['CardDetectionCorrectionPipeline'],
        'table_recognition_pipeline': ['TableRecognitionPipeline'],
        'skin_retouching_pipeline': ['SkinRetouchingPipeline'],
        'face_reconstruction_pipeline': ['FaceReconstructionPipeline'],
        'tinynas_classification_pipeline': ['TinynasClassificationPipeline'],
        'video_category_pipeline': ['VideoCategoryPipeline'],
        'virtual_try_on_pipeline': ['VirtualTryonPipeline'],
        'shop_segmentation_pipleline': ['ShopSegmentationPipeline'],
        'text_driven_segmentation_pipleline':
        ['TextDrivenSegmentationPipeline'],
        'movie_scene_segmentation_pipeline':
        ['MovieSceneSegmentationPipeline'],
        'mog_face_detection_pipeline': ['MogFaceDetectionPipeline'],
        'ulfd_face_detection_pipeline': ['UlfdFaceDetectionPipeline'],
        'retina_face_detection_pipeline': ['RetinaFaceDetectionPipeline'],
        'facial_expression_recognition_pipeline':
        ['FacialExpressionRecognitionPipeline'],
        'facial_landmark_confidence_pipeline':
        ['FacialLandmarkConfidencePipeline'],
        'face_processing_base_pipeline': ['FaceProcessingBasePipeline'],
        'face_attribute_recognition_pipeline': [
            'FaceAttributeRecognitionPipeline'
        ],
        'mtcnn_face_detection_pipeline': ['MtcnnFaceDetectionPipeline'],
        'hand_static_pipeline': ['HandStaticPipeline'],
        'referring_video_object_segmentation_pipeline': [
            'ReferringVideoObjectSegmentationPipeline'
        ],
        'language_guided_video_summarization_pipeline': [
            'LanguageGuidedVideoSummarizationPipeline'
        ],
        'vision_efficient_tuning_adapter_pipeline': [
            'VisionEfficientTuningAdapterPipeline'
        ],
        'vision_efficient_tuning_prompt_pipeline': [
            'VisionEfficientTuningPromptPipeline'
        ],
        'vision_efficient_tuning_prefix_pipeline': [
            'VisionEfficientTuningPrefixPipeline'
        ],
        'vision_efficient_tuning_lora_pipeline': [
            'VisionEfficientTuningLoRAPipeline'
        ],
        'vision_middleware_pipeline': ['VisionMiddlewarePipeline'],
        'vidt_pipeline': ['VidtPipeline'],
        'video_frame_interpolation_pipeline': [
            'VideoFrameInterpolationPipeline'
        ],
        'image_skychange_pipeline': ['ImageSkychangePipeline'],
        'image_driving_perception_pipeline': [
            'ImageDrivingPerceptionPipeline'
        ],
        'vop_retrieval_pipeline': ['VopRetrievalPipeline'],
        'vop_retrieval_se_pipeline': ['VopRetrievalSEPipeline'],
        'video_object_segmentation_pipeline': [
            'VideoObjectSegmentationPipeline'
        ],
        'video_deinterlace_pipeline': ['VideoDeinterlacePipeline'],
        'image_matching_pipeline': ['ImageMatchingPipeline'],
        'image_matching_fast_pipeline': ['ImageMatchingFastPipeline'],
        'video_stabilization_pipeline': ['VideoStabilizationPipeline'],
        'video_super_resolution_pipeline': ['VideoSuperResolutionPipeline'],
        'pointcloud_sceneflow_estimation_pipeline': [
            'PointCloudSceneFlowEstimationPipeline'
        ],
        'face_liveness_ir_pipeline': ['FaceLivenessIrPipeline'],
        'maskdino_instance_segmentation_pipeline': [
            'MaskDINOInstanceSegmentationPipeline'
        ],
        'image_mvs_depth_estimation_pipeline': [
            'ImageMultiViewDepthEstimationPipeline'
        ],
        'ddcolor_image_colorization_pipeline': [
            'DDColorImageColorizationPipeline'
        ],
        'image_structured_model_probing_pipeline': [
            'ImageSturcturedModelProbingPipeline'
        ],
        'video_colorization_pipeline': ['VideoColorizationPipeline'],
        'image_defrcn_fewshot_pipeline': ['ImageDefrcnDetectionPipeline'],
        'image_quality_assessment_degradation_pipeline': [
            'ImageQualityAssessmentDegradationPipeline'
        ],
        'image_open_vocabulary_detection_pipeline': [
            'ImageOpenVocabularyDetectionPipeline'
        ],
        'object_detection_3d_pipeline': ['ObjectDetection3DPipeline'],
        'image_inpainting_sdv2_pipeline': ['ImageInpaintingSDV2Pipeline'],
        'image_quality_assessment_mos_pipeline': [
            'ImageQualityAssessmentMosPipeline'
        ],
        'image_quality_assessment_man_pipeline': [
            'ImageQualityAssessmentMANPipeline'
        ],
        'mobile_image_super_resolution_pipeline': [
            'MobileImageSuperResolutionPipeline'
        ],
        'bad_image_detecting_pipeline': ['BadImageDetecingPipeline'],
        'image_human_parsing_pipeline': ['ImageHumanParsingPipeline'],
        'nerf_recon_acc_pipeline': ['NeRFReconAccPipeline'],
        'nerf_recon_4k_pipeline': ['NeRFRecon4KPipeline'],
        'nerf_recon_img_to_mv_pipeline': ['NeRFReconImgToMVPipeline'],
        'surface_recon_common_pipeline': ['SurfaceReconCommonPipeline'],
        'controllable_image_generation_pipeline': [
            'ControllableImageGenerationPipeline'
        ],
        'image_bts_depth_estimation_pipeline': [
            'ImageBTSDepthEstimationPipeline'
        ],
        'pedestrian_attribute_recognition_pipeline': [
            'PedestrainAttributeRecognitionPipeline'
        ],
        'image_panoptic_segmentation_pipeline': [
            'ImagePanopticSegmentationPipeline',
        ],
        'text_to_360panorama_image_pipeline': [
            'Text2360PanoramaImagePipeline'
        ],
        'human3d_render_pipeline': ['Human3DRenderPipeline'],
        'human3d_animation_pipeline': ['Human3DAnimationPipeline'],
        'image_local_feature_matching_pipeline': [
            'ImageLocalFeatureMatchingPipeline'
        ],
        'rife_video_frame_interpolation_pipeline': [
            'RIFEVideoFrameInterpolationPipeline'
        ],
        'anydoor_pipeline': ['AnydoorPipeline'],
<<<<<<< HEAD
        'image_depth_estimation_marigold_pipeline': [
            'ImageDepthEstimationMarigoldPipeline'
=======
        'self_supervised_depth_completion_pipeline': [
            'SelfSupervisedDepthCompletionPipeline'
>>>>>>> 02173520
        ],
    }

    import sys

    sys.modules[__name__] = LazyImportModule(
        __name__,
        globals()['__file__'],
        _import_structure,
        module_spec=__spec__,
        extra_objects={},
    )<|MERGE_RESOLUTION|>--- conflicted
+++ resolved
@@ -121,12 +121,9 @@
     from .image_local_feature_matching_pipeline import ImageLocalFeatureMatchingPipeline
     from .rife_video_frame_interpolation_pipeline import RIFEVideoFrameInterpolationPipeline
     from .anydoor_pipeline import AnydoorPipeline
-<<<<<<< HEAD
     from .image_depth_estimation_marigold_pipeline import ImageDepthEstimationMarigoldPipeline
-=======
     from .self_supervised_depth_completion_pipeline import SelfSupervisedDepthCompletionPipeline
 
->>>>>>> 02173520
 else:
     _import_structure = {
         'action_recognition_pipeline': ['ActionRecognitionPipeline'],
@@ -309,13 +306,11 @@
             'RIFEVideoFrameInterpolationPipeline'
         ],
         'anydoor_pipeline': ['AnydoorPipeline'],
-<<<<<<< HEAD
         'image_depth_estimation_marigold_pipeline': [
             'ImageDepthEstimationMarigoldPipeline'
-=======
+        ],
         'self_supervised_depth_completion_pipeline': [
             'SelfSupervisedDepthCompletionPipeline'
->>>>>>> 02173520
         ],
     }
 
