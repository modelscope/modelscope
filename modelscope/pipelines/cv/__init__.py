# Copyright (c) Alibaba, Inc. and its affiliates.
from typing import TYPE_CHECKING

from modelscope.utils.import_utils import LazyImportModule

if TYPE_CHECKING:
    from .action_recognition_pipeline import ActionRecognitionPipeline
    from .action_detection_pipeline import ActionDetectionPipeline
    from .animal_recognition_pipeline import AnimalRecognitionPipeline
    from .body_2d_keypoints_pipeline import Body2DKeypointsPipeline
    from .body_3d_keypoints_pipeline import Body3DKeypointsPipeline
    from .cmdssl_video_embedding_pipeline import CMDSSLVideoEmbeddingPipeline
    from .card_detection_pipeline import CardDetectionPipeline
    from .hicossl_video_embedding_pipeline import HICOSSLVideoEmbeddingPipeline
    from .crowd_counting_pipeline import CrowdCountingPipeline
    from .image_detection_pipeline import ImageDetectionPipeline
    from .image_salient_detection_pipeline import ImageSalientDetectionPipeline
    from .face_detection_pipeline import FaceDetectionPipeline
    from .face_image_generation_pipeline import FaceImageGenerationPipeline
    from .face_recognition_pipeline import FaceRecognitionPipeline
    from .face_recognition_ood_pipeline import FaceRecognitionOodPipeline
    from .arc_face_recognition_pipeline import ArcFaceRecognitionPipeline
    from .mask_face_recognition_pipeline import MaskFaceRecognitionPipeline
    from .face_recognition_onnx_ir_pipeline import FaceRecognitionOnnxIrPipeline
    from .face_recognition_onnx_fm_pipeline import FaceRecognitionOnnxFmPipeline
    from .general_recognition_pipeline import GeneralRecognitionPipeline
    from .image_cartoon_pipeline import ImageCartoonPipeline
    from .image_classification_pipeline import GeneralImageClassificationPipeline
    from .image_color_enhance_pipeline import ImageColorEnhancePipeline
    from .image_colorization_pipeline import ImageColorizationPipeline
    from .image_denoise_pipeline import ImageDenoisePipeline
    from .image_deblur_pipeline import ImageDeblurPipeline
    from .image_editing_pipeline import ImageEditingPipeline
    from .image_instance_segmentation_pipeline import ImageInstanceSegmentationPipeline
    from .image_matting_pipeline import ImageMattingPipeline
    from .image_portrait_enhancement_pipeline import ImagePortraitEnhancementPipeline
    from .image_reid_person_pipeline import ImageReidPersonPipeline
    from .image_semantic_segmentation_pipeline import ImageSemanticSegmentationPipeline
    from .image_style_transfer_pipeline import ImageStyleTransferPipeline
    from .image_super_resolution_pipeline import ImageSuperResolutionPipeline
    from .image_super_resolution_pasd_pipeline import ImageSuperResolutionPASDPipeline
    from .image_to_image_generate_pipeline import Image2ImageGenerationPipeline
    from .image_to_image_translation_pipeline import Image2ImageTranslationPipeline

    from .image_inpainting_pipeline import ImageInpaintingPipeline
    from .image_paintbyexample_pipeline import ImagePaintbyexamplePipeline
    from .product_retrieval_embedding_pipeline import ProductRetrievalEmbeddingPipeline
    from .live_category_pipeline import LiveCategoryPipeline
    from .ocr_detection_pipeline import OCRDetectionPipeline
    from .ocr_recognition_pipeline import OCRRecognitionPipeline
    from .license_plate_detection_pipeline import LicensePlateDetectionPipeline
    from .card_detection_correction_pipeline import CardDetectionCorrectionPipeline
    from .table_recognition_pipeline import TableRecognitionPipeline
    from .lineless_table_recognition_pipeline import LinelessTableRecognitionPipeline
    from .skin_retouching_pipeline import SkinRetouchingPipeline
    from .face_reconstruction_pipeline import FaceReconstructionPipeline
    from .tinynas_classification_pipeline import TinynasClassificationPipeline
    from .video_category_pipeline import VideoCategoryPipeline
    from .virtual_try_on_pipeline import VirtualTryonPipeline
    from .shop_segmentation_pipleline import ShopSegmentationPipeline
    from .text_driven_segmentation_pipleline import TextDrivenSegmentationPipeline
    from .movie_scene_segmentation_pipeline import MovieSceneSegmentationPipeline
    from .mog_face_detection_pipeline import MogFaceDetectionPipeline
    from .ulfd_face_detection_pipeline import UlfdFaceDetectionPipeline
    from .retina_face_detection_pipeline import RetinaFaceDetectionPipeline
    from .facial_expression_recognition_pipeline import FacialExpressionRecognitionPipeline
    from .facial_landmark_confidence_pipeline import FacialLandmarkConfidencePipeline
    from .face_processing_base_pipeline import FaceProcessingBasePipeline
    from .face_attribute_recognition_pipeline import FaceAttributeRecognitionPipeline
    from .mtcnn_face_detection_pipeline import MtcnnFaceDetectionPipelin
    from .hand_static_pipeline import HandStaticPipeline
    from .referring_video_object_segmentation_pipeline import ReferringVideoObjectSegmentationPipeline
    from .language_guided_video_summarization_pipeline import LanguageGuidedVideoSummarizationPipeline
    from .vision_efficient_tuning_adapter_pipeline import VisionEfficientTuningAdapterPipeline
    from .vision_efficient_tuning_prompt_pipeline import VisionEfficientTuningPromptPipeline
    from .vision_efficient_tuning_prefix_pipeline import VisionEfficientTuningPrefixPipeline
    from .vision_efficient_tuning_lora_pipeline import VisionEfficientTuningLoRAPipeline
    from .vision_middleware_pipeline import VisionMiddlewarePipeline
    from .vidt_pipeline import VidtPipeline
    from .video_frame_interpolation_pipeline import VideoFrameInterpolationPipeline
    from .image_skychange_pipeline import ImageSkychangePipeline
    from .image_driving_perception_pipeline import ImageDrivingPerceptionPipeline
    from .vop_retrieval_pipeline import VopRetrievalPipeline
    from .vop_retrieval_se_pipeline import VopRetrievalSEPipeline
    from .video_object_segmentation_pipeline import VideoObjectSegmentationPipeline
    from .video_deinterlace_pipeline import VideoDeinterlacePipeline
    from .image_matching_pipeline import ImageMatchingPipeline
    from .video_stabilization_pipeline import VideoStabilizationPipeline
    from .video_super_resolution_pipeline import VideoSuperResolutionPipeline
    from .pointcloud_sceneflow_estimation_pipeline import PointCloudSceneFlowEstimationPipeline
    from .face_liveness_ir_pipeline import FaceLivenessIrPipeline
    from .maskdino_instance_segmentation_pipeline import MaskDINOInstanceSegmentationPipeline
    from .image_mvs_depth_estimation_pipeline import ImageMultiViewDepthEstimationPipeline
    from .panorama_depth_estimation_pipeline import PanoramaDepthEstimationPipeline
    from .ddcolor_image_colorization_pipeline import DDColorImageColorizationPipeline
    from .image_structured_model_probing_pipeline import ImageStructuredModelProbingPipeline
    from .video_colorization_pipeline import VideoColorizationPipeline
    from .image_defrcn_fewshot_pipeline import ImageDefrcnDetectionPipeline
    from .image_quality_assessment_degradation_pipeline import ImageQualityAssessmentDegradationPipeline
    from .image_open_vocabulary_detection_pipeline import ImageOpenVocabularyDetectionPipeline
    from .object_detection_3d_pipeline import ObjectDetection3DPipeline
    from .ddpm_semantic_segmentation_pipeline import DDPMImageSemanticSegmentationPipeline
    from .image_inpainting_sdv2_pipeline import ImageInpaintingSDV2Pipeline
    from .image_quality_assessment_mos_pipeline import ImageQualityAssessmentMosPipeline
    from .image_quality_assessment_man_pipeline import ImageQualityAssessmentMANPipeline
    from .bad_image_detecting_pipeline import BadImageDetecingPipeline
    from .mobile_image_super_resolution_pipeline import MobileImageSuperResolutionPipeline
    from .image_human_parsing_pipeline import ImageHumanParsingPipeline
    from .nerf_recon_acc_pipeline import NeRFReconAccPipeline
    from .nerf_recon_4k_pipeline import NeRFRecon4KPipeline
    from .image_to_3d_pipeline import Image23DPipeline
    from .surface_recon_common_pipeline import SurfaceReconCommonPipeline
    from .controllable_image_generation_pipeline import ControllableImageGenerationPipeline
    from .image_bts_depth_estimation_pipeline import ImageBTSDepthEstimationPipeline
    from .pedestrian_attribute_recognition_pipeline import PedestrainAttributeRecognitionPipeline
    from .image_panoptic_segmentation_pipeline import ImagePanopticSegmentationPipeline
    from .text_to_360panorama_image_pipeline import Text2360PanoramaImagePipeline
    from .human3d_render_pipeline import Human3DRenderPipeline
    from .human3d_animation_pipeline import Human3DAnimationPipeline
<<<<<<< HEAD
    from .gaussian_splatting_4D_pipeline import GaussianSplatting4DPipeline

=======
    from .rife_video_frame_interpolation_pipeline import RIFEVideoFrameInterpolationPipeline
    from .anydoor_pipeline import AnydoorPipeline
>>>>>>> 8cf88e41
else:
    _import_structure = {
        'action_recognition_pipeline': ['ActionRecognitionPipeline'],
        'action_detection_pipeline': ['ActionDetectionPipeline'],
        'animal_recognition_pipeline': ['AnimalRecognitionPipeline'],
        'body_2d_keypoints_pipeline': ['Body2DKeypointsPipeline'],
        'body_3d_keypoints_pipeline': ['Body3DKeypointsPipeline'],
        'card_detection_pipeline': ['CardDetectionPipeline'],
        'cmdssl_video_embedding_pipeline': ['CMDSSLVideoEmbeddingPipeline'],
        'hicossl_video_embedding_pipeline': ['HICOSSLVideoEmbeddingPipeline'],
        'crowd_counting_pipeline': ['CrowdCountingPipeline'],
        'image_detection_pipeline': ['ImageDetectionPipeline'],
        'image_salient_detection_pipeline': ['ImageSalientDetectionPipeline'],
        'face_detection_pipeline': ['FaceDetectionPipeline'],
        'face_image_generation_pipeline': ['FaceImageGenerationPipeline'],
        'face_recognition_pipeline': ['FaceRecognitionPipeline'],
        'face_recognition_ood_pipeline': ['FaceRecognitionOodPipeline'],
        'arc_face_recognition_pipeline': ['ArcFaceRecognitionPipeline'],
        'mask_face_recognition_pipeline': ['MaskFaceRecognitionPipeline'],
        'face_recognition_onnx_ir_pipeline': ['FaceRecognitionOnnxIrPipeline'],
        'face_recognition_onnx_fm_pipeline': ['FaceRecognitionOnnxFmPipeline'],
        'general_recognition_pipeline': ['GeneralRecognitionPipeline'],
        'image_classification_pipeline':
        ['GeneralImageClassificationPipeline'],
        'image_cartoon_pipeline': ['ImageCartoonPipeline'],
        'image_denoise_pipeline': ['ImageDenoisePipeline'],
        'image_deblur_pipeline': ['ImageDeblurPipeline'],
        'image_editing_pipeline': ['ImageEditingPipeline'],
        'image_color_enhance_pipeline': ['ImageColorEnhancePipeline'],
        'image_colorization_pipeline': ['ImageColorizationPipeline'],
        'image_instance_segmentation_pipeline':
        ['ImageInstanceSegmentationPipeline'],
        'image_matting_pipeline': ['ImageMattingPipeline'],
        'image_portrait_enhancement_pipeline':
        ['ImagePortraitEnhancementPipeline'],
        'image_reid_person_pipeline': ['ImageReidPersonPipeline'],
        'image_semantic_segmentation_pipeline':
        ['ImageSemanticSegmentationPipeline'],
        'image_style_transfer_pipeline': ['ImageStyleTransferPipeline'],
        'image_super_resolution_pipeline': ['ImageSuperResolutionPipeline'],
        'image_super_resolution_pasd_pipeline':
        ['ImageSuperResolutionPASDPipeline'],
        'image_to_image_translation_pipeline':
        ['Image2ImageTranslationPipeline'],
        'product_retrieval_embedding_pipeline':
        ['ProductRetrievalEmbeddingPipeline'],
        'live_category_pipeline': ['LiveCategoryPipeline'],
        'image_to_image_generate_pipeline': ['Image2ImageGenerationPipeline'],
        'image_to_3d_pipeline': ['Image23DPipeline'],
        'image_inpainting_pipeline': ['ImageInpaintingPipeline'],
        'image_paintbyexample_pipeline': ['ImagePaintbyexamplePipeline'],
        'ocr_detection_pipeline': ['OCRDetectionPipeline'],
        'ocr_recognition_pipeline': ['OCRRecognitionPipeline'],
        'license_plate_detection_pipeline': ['LicensePlateDetectionPipeline'],
        'card_detection_correction_pipeline':
        ['CardDetectionCorrectionPipeline'],
        'table_recognition_pipeline': ['TableRecognitionPipeline'],
        'skin_retouching_pipeline': ['SkinRetouchingPipeline'],
        'face_reconstruction_pipeline': ['FaceReconstructionPipeline'],
        'tinynas_classification_pipeline': ['TinynasClassificationPipeline'],
        'video_category_pipeline': ['VideoCategoryPipeline'],
        'virtual_try_on_pipeline': ['VirtualTryonPipeline'],
        'shop_segmentation_pipleline': ['ShopSegmentationPipeline'],
        'text_driven_segmentation_pipleline':
        ['TextDrivenSegmentationPipeline'],
        'movie_scene_segmentation_pipeline':
        ['MovieSceneSegmentationPipeline'],
        'mog_face_detection_pipeline': ['MogFaceDetectionPipeline'],
        'ulfd_face_detection_pipeline': ['UlfdFaceDetectionPipeline'],
        'retina_face_detection_pipeline': ['RetinaFaceDetectionPipeline'],
        'facial_expression_recognition_pipeline':
        ['FacialExpressionRecognitionPipeline'],
        'facial_landmark_confidence_pipeline':
        ['FacialLandmarkConfidencePipeline'],
        'face_processing_base_pipeline': ['FaceProcessingBasePipeline'],
        'face_attribute_recognition_pipeline': [
            'FaceAttributeRecognitionPipeline'
        ],
        'mtcnn_face_detection_pipeline': ['MtcnnFaceDetectionPipeline'],
        'hand_static_pipeline': ['HandStaticPipeline'],
        'referring_video_object_segmentation_pipeline': [
            'ReferringVideoObjectSegmentationPipeline'
        ],
        'language_guided_video_summarization_pipeline': [
            'LanguageGuidedVideoSummarizationPipeline'
        ],
        'vision_efficient_tuning_adapter_pipeline': [
            'VisionEfficientTuningAdapterPipeline'
        ],
        'vision_efficient_tuning_prompt_pipeline': [
            'VisionEfficientTuningPromptPipeline'
        ],
        'vision_efficient_tuning_prefix_pipeline': [
            'VisionEfficientTuningPrefixPipeline'
        ],
        'vision_efficient_tuning_lora_pipeline': [
            'VisionEfficientTuningLoRAPipeline'
        ],
        'vision_middleware_pipeline': ['VisionMiddlewarePipeline'],
        'vidt_pipeline': ['VidtPipeline'],
        'video_frame_interpolation_pipeline': [
            'VideoFrameInterpolationPipeline'
        ],
        'image_skychange_pipeline': ['ImageSkychangePipeline'],
        'image_driving_perception_pipeline': [
            'ImageDrivingPerceptionPipeline'
        ],
        'vop_retrieval_pipeline': ['VopRetrievalPipeline'],
        'vop_retrieval_se_pipeline': ['VopRetrievalSEPipeline'],
        'video_object_segmentation_pipeline': [
            'VideoObjectSegmentationPipeline'
        ],
        'video_deinterlace_pipeline': ['VideoDeinterlacePipeline'],
        'image_matching_pipeline': ['ImageMatchingPipeline'],
        'video_stabilization_pipeline': ['VideoStabilizationPipeline'],
        'video_super_resolution_pipeline': ['VideoSuperResolutionPipeline'],
        'pointcloud_sceneflow_estimation_pipeline': [
            'PointCloudSceneFlowEstimationPipeline'
        ],
        'face_liveness_ir_pipeline': ['FaceLivenessIrPipeline'],
        'maskdino_instance_segmentation_pipeline': [
            'MaskDINOInstanceSegmentationPipeline'
        ],
        'image_mvs_depth_estimation_pipeline': [
            'ImageMultiViewDepthEstimationPipeline'
        ],
        'ddcolor_image_colorization_pipeline': [
            'DDColorImageColorizationPipeline'
        ],
        'image_structured_model_probing_pipeline': [
            'ImageSturcturedModelProbingPipeline'
        ],
        'video_colorization_pipeline': ['VideoColorizationPipeline'],
        'image_defrcn_fewshot_pipeline': ['ImageDefrcnDetectionPipeline'],
        'image_quality_assessment_degradation_pipeline': [
            'ImageQualityAssessmentDegradationPipeline'
        ],
        'image_open_vocabulary_detection_pipeline': [
            'ImageOpenVocabularyDetectionPipeline'
        ],
        'object_detection_3d_pipeline': ['ObjectDetection3DPipeline'],
        'image_inpainting_sdv2_pipeline': ['ImageInpaintingSDV2Pipeline'],
        'image_quality_assessment_mos_pipeline': [
            'ImageQualityAssessmentMosPipeline'
        ],
        'image_quality_assessment_man_pipeline': [
            'ImageQualityAssessmentMANPipeline'
        ],
        'mobile_image_super_resolution_pipeline': [
            'MobileImageSuperResolutionPipeline'
        ],
        'bad_image_detecting_pipeline': ['BadImageDetecingPipeline'],
        'image_human_parsing_pipeline': ['ImageHumanParsingPipeline'],
        'nerf_recon_acc_pipeline': ['NeRFReconAccPipeline'],
        'nerf_recon_4k_pipeline': ['NeRFRecon4KPipeline'],
        'nerf_recon_img_to_mv_pipeline': ['NeRFReconImgToMVPipeline'],
        'surface_recon_common_pipeline': ['SurfaceReconCommonPipeline'],
        'controllable_image_generation_pipeline': [
            'ControllableImageGenerationPipeline'
        ],
        'image_bts_depth_estimation_pipeline': [
            'ImageBTSDepthEstimationPipeline'
        ],
        'pedestrian_attribute_recognition_pipeline': [
            'PedestrainAttributeRecognitionPipeline'
        ],
        'image_panoptic_segmentation_pipeline': [
            'ImagePanopticSegmentationPipeline',
        ],
        'text_to_360panorama_image_pipeline': [
            'Text2360PanoramaImagePipeline'
        ],
        'human3d_render_pipeline': ['Human3DRenderPipeline'],
        'human3d_animation_pipeline': ['Human3DAnimationPipeline'],
<<<<<<< HEAD
        'gaussian_splatting_4D_pipeline': ['GaussianSplatting4DPipeline'],
=======
        'rife_video_frame_interpolation_pipeline': [
            'RIFEVideoFrameInterpolationPipeline'
        ],
        'anydoor_pipeline': ['AnydoorPipeline'],
>>>>>>> 8cf88e41
    }

    import sys

    sys.modules[__name__] = LazyImportModule(
        __name__,
        globals()['__file__'],
        _import_structure,
        module_spec=__spec__,
        extra_objects={},
    )<|MERGE_RESOLUTION|>--- conflicted
+++ resolved
@@ -117,13 +117,9 @@
     from .text_to_360panorama_image_pipeline import Text2360PanoramaImagePipeline
     from .human3d_render_pipeline import Human3DRenderPipeline
     from .human3d_animation_pipeline import Human3DAnimationPipeline
-<<<<<<< HEAD
     from .gaussian_splatting_4D_pipeline import GaussianSplatting4DPipeline
-
-=======
     from .rife_video_frame_interpolation_pipeline import RIFEVideoFrameInterpolationPipeline
     from .anydoor_pipeline import AnydoorPipeline
->>>>>>> 8cf88e41
 else:
     _import_structure = {
         'action_recognition_pipeline': ['ActionRecognitionPipeline'],
@@ -298,14 +294,11 @@
         ],
         'human3d_render_pipeline': ['Human3DRenderPipeline'],
         'human3d_animation_pipeline': ['Human3DAnimationPipeline'],
-<<<<<<< HEAD
         'gaussian_splatting_4D_pipeline': ['GaussianSplatting4DPipeline'],
-=======
         'rife_video_frame_interpolation_pipeline': [
             'RIFEVideoFrameInterpolationPipeline'
         ],
         'anydoor_pipeline': ['AnydoorPipeline'],
->>>>>>> 8cf88e41
     }
 
     import sys
