# Copyright 2023-2024 The Alibaba Fundamental Vision Team Authors. All rights reserved.
import os
from functools import partial
from typing import Callable, List, Optional, Union

import torch
import torch.nn.functional as F
from diffusers import AutoencoderKL, DDPMScheduler, UNet2DConditionModel
from transformers import CLIPTextModel, CLIPTokenizer

from modelscope.metainfo import Models
from modelscope.models import TorchModel
from modelscope.models.builder import MODELS
from modelscope.outputs import OutputKeys
from modelscope.utils.checkpoint import save_checkpoint, save_configuration
from modelscope.utils.constant import Tasks


@MODELS.register_module(
    Tasks.text_to_image_synthesis, module_name=Models.stable_diffusion)
class StableDiffusion(TorchModel):
    """ The implementation of efficient diffusion tuning model based on TorchModel.

    This model is constructed with the implementation of stable diffusion model. If you want to
    finetune lightweight parameters on your own dataset, you can define you own tuner module
    and load in this cls.
    """

    def __init__(self, model_dir, *args, **kwargs):
        """ Initialize a vision efficient diffusion tuning model.

        Args:
          model_dir: model id or path
        """
        super().__init__(model_dir, *args, **kwargs)
        revision = kwargs.pop('revision', None)
        self.lora_tune = kwargs.pop('lora_tune', False)
        self.dreambooth_tune = kwargs.pop('dreambooth_tune', False)

        self.weight_dtype = torch.float32
        self.device = torch.device(
            'cuda' if torch.cuda.is_available() else 'cpu')

        # Load scheduler, tokenizer and models
        self.noise_scheduler = DDPMScheduler.from_pretrained(
            model_dir, subfolder='scheduler')
        self.tokenizer = CLIPTokenizer.from_pretrained(
            model_dir, subfolder='tokenizer', revision=revision)
        self.text_encoder = CLIPTextModel.from_pretrained(
            model_dir, subfolder='text_encoder', revision=revision)
        self.vae = AutoencoderKL.from_pretrained(
            model_dir, subfolder='vae', revision=revision)
        self.unet = UNet2DConditionModel.from_pretrained(
<<<<<<< HEAD
            model_dir, subfolder='unet', revision=revision)
=======
            pretrained_model_name_or_path, subfolder='unet', revision=revision)
        self.safety_checker = None
>>>>>>> 6942144a

        # Freeze gradient calculation and move to device
        if self.vae is not None:
            self.vae.requires_grad_(False)
            self.vae = self.vae.to(self.device)
        if self.text_encoder is not None:
            self.text_encoder.requires_grad_(False)
            self.text_encoder = self.text_encoder.to(self.device)
        if self.unet is not None:
            if self.lora_tune:
                self.unet.requires_grad_(False)
            self.unet = self.unet.to(self.device)

    def tokenize_caption(self, captions):
        """ Convert caption text to token data.

        Args:
          captions: a batch of texts.
        Returns: token's data as tensor.
        """
        inputs = self.tokenizer(
            captions,
            max_length=self.tokenizer.model_max_length,
            padding='max_length',
            truncation=True,
            return_tensors='pt')
        return inputs.input_ids

    def forward(self, text='', target=None):
        self.unet.train()
        self.unet = self.unet.to(self.device)

        # Convert to latent space
        with torch.no_grad():
            latents = self.vae.encode(
                target.to(dtype=self.weight_dtype)).latent_dist.sample()
        latents = latents * self.vae.config.scaling_factor

        # Sample noise that we'll add to the latents
        noise = torch.randn_like(latents)
        bsz = latents.shape[0]
        # Sample a random timestep for each image
        timesteps = torch.randint(
            0,
            self.noise_scheduler.num_train_timesteps, (bsz, ),
            device=latents.device)
        timesteps = timesteps.long()

        # Add noise to the latents according to the noise magnitude at each timestep
        # (this is the forward diffusion process)
        noisy_latents = self.noise_scheduler.add_noise(latents, noise,
                                                       timesteps)

        input_ids = self.tokenize_caption(text).to(self.device)

        # Get the text embedding for conditioning
        with torch.no_grad():
            encoder_hidden_states = self.text_encoder(input_ids)[0]

        # Get the target for loss depending on the prediction type
        if self.noise_scheduler.config.prediction_type == 'epsilon':
            target = noise
        elif self.noise_scheduler.config.prediction_type == 'v_prediction':
            target = self.noise_scheduler.get_velocity(latents, noise,
                                                       timesteps)
        else:
            raise ValueError(
                f'Unknown prediction type {self.noise_scheduler.config.prediction_type}'
            )

        # Predict the noise residual and compute loss
        model_pred = self.unet(noisy_latents, timesteps,
                               encoder_hidden_states).sample

        if model_pred.shape[1] == 6:
            model_pred, _ = torch.chunk(model_pred, 2, dim=1)

        loss = F.mse_loss(model_pred.float(), target.float(), reduction='mean')

        output = {OutputKeys.LOSS: loss}
        return output

    def save_pretrained(self,
                        target_folder: Union[str, os.PathLike],
                        save_checkpoint_names: Union[str, List[str]] = None,
                        save_function: Callable = partial(
                            save_checkpoint, with_meta=False),
                        config: Optional[dict] = None,
                        save_config_function: Callable = save_configuration,
                        **kwargs):
        config['pipeline']['type'] = 'diffusers-stable-diffusion'
        # Skip copying the original weights for lora and dreambooth method
        if self.lora_tune or self.dreambooth_tune:
            pass
        else:
            super().save_pretrained(target_folder, save_checkpoint_names,
                                    save_function, config,
                                    save_config_function, **kwargs)<|MERGE_RESOLUTION|>--- conflicted
+++ resolved
@@ -51,12 +51,9 @@
         self.vae = AutoencoderKL.from_pretrained(
             model_dir, subfolder='vae', revision=revision)
         self.unet = UNet2DConditionModel.from_pretrained(
-<<<<<<< HEAD
             model_dir, subfolder='unet', revision=revision)
-=======
             pretrained_model_name_or_path, subfolder='unet', revision=revision)
         self.safety_checker = None
->>>>>>> 6942144a
 
         # Freeze gradient calculation and move to device
         if self.vae is not None:
