--- conflicted
+++ resolved
@@ -212,12 +212,7 @@
         version_args = (
             f'{self.args.torch_version} {self.args.torchvision_version} {self.args.torchaudio_version} '
             f'{self.args.vllm_version} {self.args.lmdeploy_version} {self.args.autogptq_version} '
-<<<<<<< HEAD
-            f'{self.args.flashattn_version}'
-        )
-=======
             f'{self.args.flashattn_version}')
->>>>>>> 77d7262c
         base_image = (
             f'{docker_registry}:ubuntu{self.args.ubuntu_version}-cuda{self.args.cuda_version}-{self.args.python_tag}-'
             f'torch{self.args.torch_version}-tf{self.args.tf_version}-base')
@@ -294,12 +289,7 @@
         version_args = (
             f'{self.args.torch_version} {self.args.torchvision_version} {self.args.torchaudio_version} '
             f'{self.args.vllm_version} {self.args.lmdeploy_version} {self.args.autogptq_version} '
-<<<<<<< HEAD
-            f'{self.args.flashattn_version}'
-        )
-=======
             f'{self.args.flashattn_version}')
->>>>>>> 77d7262c
         with open('docker/Dockerfile.ubuntu', 'r') as f:
             content = f.read()
             content = content.replace('{base_image}', self.args.base_image)
