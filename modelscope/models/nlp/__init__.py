--- conflicted
+++ resolved
@@ -35,9 +35,7 @@
         SbertTokenizerFast,
     )
     from .T5 import T5ForConditionalGeneration
-<<<<<<< HEAD
     from .mglm import MGLMForTextSummarization
-=======
     from .task_models import (
         FeatureExtractionModel,
         InformationExtractionModel,
@@ -53,7 +51,6 @@
                        VecoForTokenClassification, VecoModel, VecoTokenizer,
                        VecoTokenizerFast)
 
->>>>>>> 78bf4806
 else:
     _import_structure = {
         'backbones': ['SbertModel'],
@@ -110,11 +107,8 @@
         ],
         'sentence_embedding': ['SentenceEmbedding'],
         'T5': ['T5ForConditionalGeneration'],
-<<<<<<< HEAD
-        'mglm': ['MGLMForTextSummarization']
-=======
+        'mglm': ['MGLMForTextSummarization'],
         'gpt_neo': ['GPTNeoModel'],
->>>>>>> 78bf4806
     }
 
     import sys
