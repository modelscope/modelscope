--- conflicted
+++ resolved
@@ -157,14 +157,10 @@
     pipeline_props['device'] = device
     cfg = ConfigDict(pipeline_props)
 
-<<<<<<< HEAD
-    clear_llm_info(kwargs)
-=======
     # support set llm_framework=None
     if pipeline_name == 'llm' and kwargs.get('llm_framework', '') == '':
         kwargs['llm_framework'] = 'vllm'
-
->>>>>>> b21afc34
+    clear_llm_info(kwargs)
     if kwargs:
         cfg.update(kwargs)
 
