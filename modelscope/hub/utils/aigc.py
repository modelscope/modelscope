--- conflicted
+++ resolved
@@ -78,12 +78,9 @@
             cover_images (List[str], optional): List of cover image URLs.
             base_model_id (str, optional): Base model name. e.g., 'AI-ModelScope/FLUX.1-dev'.
             path_in_repo (str, optional): Path in the repository.
-<<<<<<< HEAD
             trigger_words (List[str], optional): Trigger words for the AIGC Lora model.
-=======
                 Note: Auto-upload during AIGC create is temporarily disabled by server. This parameter
                 will not take effect at creation time.
->>>>>>> 2fc6d8e8
         """
         self.model_path = model_path
         self.aigc_type = aigc_type
@@ -100,6 +97,7 @@
         # Validate types and provide warnings
         self._validate_aigc_type()
         self._validate_base_model_type()
+        self._validate_revision()
 
         # Process model path and calculate weights information
         self._process_model_path()
