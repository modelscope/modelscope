# Copyright (c) Alibaba, Inc. and its affiliates.

# yapf: disable
from . import (action_recognition, animal_recognition, bad_image_detecting,
               body_2d_keypoints, body_3d_keypoints, cartoon,
               cmdssl_video_embedding, controllable_image_generation,
               crowd_counting, face_detection, face_generation,
               face_reconstruction, human3d_animation, human_reconstruction,
               image_classification, image_color_enhance, image_colorization,
               image_defrcn_fewshot, image_denoise, image_editing,
               image_inpainting, image_instance_segmentation, image_matching,
               image_mvs_depth_estimation, image_panoptic_segmentation,
               image_portrait_enhancement, image_probing_model,
               image_quality_assessment_degradation,
               image_quality_assessment_man, image_quality_assessment_mos,
               image_reid_person, image_restoration,
               image_semantic_segmentation, image_super_resolution_pasd,
               image_super_resolution_pasd_v2, image_to_image_generation,
               image_to_image_translation, language_guided_video_summarization,
               movie_scene_segmentation, object_detection,
               panorama_depth_estimation, pedestrian_attribute_recognition,
               pointcloud_sceneflow_estimation, product_retrieval_embedding,
               referring_video_object_segmentation,
               robust_image_classification, salient_detection,
               shop_segmentation, stream_yolo, super_resolution,
               surface_recon_common, table_recognition,
               text_texture_generation, video_deinterlace,
               video_frame_interpolation, video_object_segmentation,
               video_panoptic_segmentation, video_single_object_tracking,
               video_stabilization, video_summarization,
               video_super_resolution, vidt, virual_tryon, vision_middleware,
<<<<<<< HEAD
               vop_retrieval, image_local_feature_matching)
=======
               vop_retrieval,image_matching_fast)
>>>>>>> a9d5b884

# yapf: enable<|MERGE_RESOLUTION|>--- conflicted
+++ resolved
@@ -29,10 +29,6 @@
                video_panoptic_segmentation, video_single_object_tracking,
                video_stabilization, video_summarization,
                video_super_resolution, vidt, virual_tryon, vision_middleware,
-<<<<<<< HEAD
-               vop_retrieval, image_local_feature_matching)
-=======
-               vop_retrieval,image_matching_fast)
->>>>>>> a9d5b884
+               vop_retrieval, image_local_feature_matching,image_matching_fast)
 
 # yapf: enable