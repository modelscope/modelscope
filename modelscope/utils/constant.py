# Copyright (c) Alibaba, Inc. and its affiliates.
import enum


class Fields(object):
    """ Names for different application fields
    """
    cv = 'cv'
    nlp = 'nlp'
    audio = 'audio'
    multi_modal = 'multi-modal'
    science = 'science'


class CVTasks(object):
    # ocr
    ocr_detection = 'ocr-detection'
    ocr_recognition = 'ocr-recognition'
    table_recognition = 'table-recognition'
    lineless_table_recognition = 'lineless-table-recognition'
    license_plate_detection = 'license-plate-detection'
    card_detection_correction = 'card-detection-correction'

    # human face body related
    animal_recognition = 'animal-recognition'
    face_detection = 'face-detection'
    face_liveness = 'face-liveness'
    face_quality_assessment = 'face-quality-assessment'
    card_detection = 'card-detection'
    face_recognition = 'face-recognition'
    facial_expression_recognition = 'facial-expression-recognition'
    face_processing_base = 'face-processing-base'
    face_attribute_recognition = 'face-attribute-recognition'
    face_2d_keypoints = 'face-2d-keypoints'
    human_detection = 'human-detection'
    human_object_interaction = 'human-object-interaction'
    face_image_generation = 'face-image-generation'
    body_2d_keypoints = 'body-2d-keypoints'
    body_3d_keypoints = 'body-3d-keypoints'
    hand_2d_keypoints = 'hand-2d-keypoints'
    general_recognition = 'general-recognition'
    human_wholebody_keypoint = 'human-wholebody-keypoint'
    pedestrian_attribute_recognition = 'pedestrian-attribute-recognition'

    image_classification = 'image-classification'
    image_multilabel_classification = 'image-multilabel-classification'
    image_classification_imagenet = 'image-classification-imagenet'
    image_classification_dailylife = 'image-classification-dailylife'

    image_object_detection = 'image-object-detection'
    video_object_detection = 'video-object-detection'
    image_fewshot_detection = 'image-fewshot-detection'
    open_vocabulary_detection = 'open-vocabulary-detection'
    object_detection_3d = 'object-detection-3d'

    image_segmentation = 'image-segmentation'
    semantic_segmentation = 'semantic-segmentation'
    image_driving_perception = 'image-driving-perception'
    image_depth_estimation = 'image-depth-estimation'
<<<<<<< HEAD
    dense_optical_flow_estimation = 'dense-optical-flow-estimation'
=======
    image_normal_estimation = 'image-normal-estimation'
>>>>>>> ade394d6
    indoor_layout_estimation = 'indoor-layout-estimation'
    video_depth_estimation = 'video-depth-estimation'
    panorama_depth_estimation = 'panorama-depth-estimation'
    portrait_matting = 'portrait-matting'
    universal_matting = 'universal-matting'
    text_driven_segmentation = 'text-driven-segmentation'
    shop_segmentation = 'shop-segmentation'
    hand_static = 'hand-static'
    face_human_hand_detection = 'face-human-hand-detection'
    face_emotion = 'face-emotion'
    product_segmentation = 'product-segmentation'
    image_matching = 'image-matching'
    image_local_feature_matching = 'image-local-feature-matching'
    image_quality_assessment_degradation = 'image-quality-assessment-degradation'

    crowd_counting = 'crowd-counting'

    # image editing
    skin_retouching = 'skin-retouching'
    image_super_resolution = 'image-super-resolution'
    image_super_resolution_pasd = 'image-super-resolution-pasd'
    image_debanding = 'image-debanding'
    image_colorization = 'image-colorization'
    image_color_enhancement = 'image-color-enhancement'
    image_denoising = 'image-denoising'
    image_deblurring = 'image-deblurring'
    image_portrait_enhancement = 'image-portrait-enhancement'
    image_inpainting = 'image-inpainting'
    image_paintbyexample = 'image-paintbyexample'
    image_skychange = 'image-skychange'
    image_demoireing = 'image-demoireing'
    image_editing = 'image-editing'

    # image generation
    image_to_image_translation = 'image-to-image-translation'
    image_to_image_generation = 'image-to-image-generation'
    image_style_transfer = 'image-style-transfer'
    image_portrait_stylization = 'image-portrait-stylization'
    image_body_reshaping = 'image-body-reshaping'
    image_embedding = 'image-embedding'
    image_face_fusion = 'image-face-fusion'
    product_retrieval_embedding = 'product-retrieval-embedding'
    controllable_image_generation = 'controllable-image-generation'
    text_to_360panorama_image = 'text-to-360panorama-image'
    image_try_on = 'image-try-on'
    human_image_generation = 'human-image-generation'
    image_view_transform = 'image-view-transform'

    # video recognition
    live_category = 'live-category'
    action_recognition = 'action-recognition'
    action_detection = 'action-detection'
    video_category = 'video-category'
    video_embedding = 'video-embedding'
    virtual_try_on = 'virtual-try-on'
    movie_scene_segmentation = 'movie-scene-segmentation'
    language_guided_video_summarization = 'language-guided-video-summarization'
    vop_retrieval = 'video-text-retrieval'

    # video segmentation
    video_object_segmentation = 'video-object-segmentation'
    referring_video_object_segmentation = 'referring-video-object-segmentation'
    video_human_matting = 'video-human-matting'
    video_panoptic_segmentation = 'video-panoptic-segmentation'
    video_instance_segmentation = 'video-instance-segmentation'

    # video editing
    video_inpainting = 'video-inpainting'
    video_frame_interpolation = 'video-frame-interpolation'
    video_stabilization = 'video-stabilization'
    video_super_resolution = 'video-super-resolution'
    video_deinterlace = 'video-deinterlace'
    video_colorization = 'video-colorization'

    # reid and tracking
    video_single_object_tracking = 'video-single-object-tracking'
    video_multi_object_tracking = 'video-multi-object-tracking'
    video_summarization = 'video-summarization'
    image_reid_person = 'image-reid-person'

    # pointcloud task
    pointcloud_sceneflow_estimation = 'pointcloud-sceneflow-estimation'
    # image multi-view depth estimation
    image_multi_view_depth_estimation = 'image-multi-view-depth-estimation'

    # domain specific object detection
    domain_specific_object_detection = 'domain-specific-object-detection'

    # content check
    content_check = 'content-check'

    # 3d face reconstruction
    face_reconstruction = 'face-reconstruction'
    head_reconstruction = 'head-reconstruction'
    text_to_head = 'text-to-head'

    # 3d human reconstruction
    human_reconstruction = 'human-reconstruction'
    text_texture_generation = 'text-texture-generation'

    # image quality assessment mos
    image_quality_assessment_mos = 'image-quality-assessment-mos'
    # motion generation
    motion_generation = 'motion-generation'
    # 3d reconstruction
    nerf_recon_acc = 'nerf-recon-acc'
    nerf_recon_4k = 'nerf-recon-4k'
    nerf_recon_vq_compression = 'nerf-recon-vq-compression'
    surface_recon_common = 'surface-recon-common'
    human3d_render = 'human3d-render'
    human3d_animation = 'human3d-animation'
    image_control_3d_portrait = 'image-control-3d-portrait'

    # 3d generation
    image_to_3d = 'image-to-3d'

    # vision efficient tuning
    vision_efficient_tuning = 'vision-efficient-tuning'

    # bad image detecting
    bad_image_detecting = 'bad-image-detecting'


class NLPTasks(object):
    # chat
    chat = 'chat'
    # nlp tasks
    word_segmentation = 'word-segmentation'
    part_of_speech = 'part-of-speech'
    named_entity_recognition = 'named-entity-recognition'
    nli = 'nli'
    sentiment_classification = 'sentiment-classification'
    sentiment_analysis = 'sentiment-analysis'
    sentence_similarity = 'sentence-similarity'
    text_classification = 'text-classification'
    sentence_embedding = 'sentence-embedding'
    text_ranking = 'text-ranking'
    relation_extraction = 'relation-extraction'
    zero_shot = 'zero-shot'
    translation = 'translation'
    competency_aware_translation = 'competency-aware-translation'
    token_classification = 'token-classification'
    transformer_crf = 'transformer-crf'
    conversational = 'conversational'
    text_generation = 'text-generation'
    fid_dialogue = 'fid-dialogue'
    text2text_generation = 'text2text-generation'
    task_oriented_conversation = 'task-oriented-conversation'
    dialog_intent_prediction = 'dialog-intent-prediction'
    dialog_state_tracking = 'dialog-state-tracking'
    table_question_answering = 'table-question-answering'
    fill_mask = 'fill-mask'
    text_summarization = 'text-summarization'
    question_answering = 'question-answering'
    code_translation = 'code-translation'
    code_generation = 'code-generation'
    zero_shot_classification = 'zero-shot-classification'
    backbone = 'backbone'
    text_error_correction = 'text-error-correction'
    word_alignment = 'word-alignment'
    faq_question_answering = 'faq-question-answering'
    information_extraction = 'information-extraction'
    document_segmentation = 'document-segmentation'
    extractive_summarization = 'extractive-summarization'
    feature_extraction = 'feature-extraction'
    translation_evaluation = 'translation-evaluation'
    sudoku = 'sudoku'
    text2sql = 'text2sql'
    siamese_uie = 'siamese-uie'
    document_grounded_dialog_retrieval = 'document-grounded-dialog-retrieval'
    document_grounded_dialog_rerank = 'document-grounded-dialog-rerank'
    document_grounded_dialog_generate = 'document-grounded-dialog-generate'
    machine_reading_comprehension = 'machine-reading-comprehension'


class AudioTasks(object):
    # audio tasks
    auto_speech_recognition = 'auto-speech-recognition'
    text_to_speech = 'text-to-speech'
    speech_signal_process = 'speech-signal-process'
    speech_separation = 'speech-separation'
    acoustic_echo_cancellation = 'acoustic-echo-cancellation'
    acoustic_noise_suppression = 'acoustic-noise-suppression'
    keyword_spotting = 'keyword-spotting'
    inverse_text_processing = 'inverse-text-processing'
    punctuation = 'punctuation'
    speaker_verification = 'speaker-verification'
    speech_language_recognition = 'speech-language-recognition'
    speaker_diarization = 'speaker-diarization'
    audio_quantization = 'audio-quantization'
    voice_activity_detection = 'voice-activity-detection'
    language_score_prediction = 'language-score-prediction'
    speech_timestamp = 'speech-timestamp'
    speaker_diarization_dialogue_detection = 'speaker-diarization-dialogue-detection'
    speaker_diarization_semantic_speaker_turn_detection = 'speaker-diarization-semantic-speaker-turn-detection'
    emotion_recognition = 'emotion-recognition'


class MultiModalTasks(object):
    # multi-modal tasks
    image_captioning = 'image-captioning'
    visual_grounding = 'visual-grounding'
    text_to_image_synthesis = 'text-to-image-synthesis'
    multi_modal_embedding = 'multi-modal-embedding'
    text_video_retrieval = 'text-video-retrieval'
    generative_multi_modal_embedding = 'generative-multi-modal-embedding'
    multi_modal_similarity = 'multi-modal-similarity'
    visual_question_answering = 'visual-question-answering'
    visual_entailment = 'visual-entailment'
    video_multi_modal_embedding = 'video-multi-modal-embedding'
    image_text_retrieval = 'image-text-retrieval'
    document_vl_embedding = 'document-vl-embedding'
    video_captioning = 'video-captioning'
    video_question_answering = 'video-question-answering'
    video_temporal_grounding = 'video-temporal-grounding'
    text_to_video_synthesis = 'text-to-video-synthesis'
    efficient_diffusion_tuning = 'efficient-diffusion-tuning'
    multimodal_dialogue = 'multimodal-dialogue'
    image_to_video = 'image-to-video'
    video_to_video = 'video-to-video'


class ScienceTasks(object):
    protein_structure = 'protein-structure'


class TasksIODescriptions(object):
    image_to_image = 'image_to_image',
    images_to_image = 'images_to_image',
    image_to_text = 'image_to_text',
    seed_to_image = 'seed_to_image',
    text_to_speech = 'text_to_speech',
    text_to_text = 'text_to_text',
    speech_to_text = 'speech_to_text',
    speech_to_speech = 'speech_to_speech'
    speeches_to_speech = 'speeches_to_speech',
    visual_grounding = 'visual_grounding',
    visual_question_answering = 'visual_question_answering',
    visual_entailment = 'visual_entailment',
    generative_multi_modal_embedding = 'generative_multi_modal_embedding'
    efficient_diffusion_tuning = 'efficient_diffusion_tuning'


class Tasks(CVTasks, NLPTasks, AudioTasks, MultiModalTasks, ScienceTasks):
    """ Names for tasks supported by modelscope.

    Holds the standard task name to use for identifying different tasks.
    This should be used to register models, pipelines, trainers.
    """
    reverse_field_index = {}
    task_template = 'task-template'

    @staticmethod
    def find_field_by_task(task_name):
        if len(Tasks.reverse_field_index) == 0:
            # Lazy init, not thread safe
            field_dict = {
                Fields.cv: [
                    getattr(Tasks, attr) for attr in dir(CVTasks)
                    if not attr.startswith('__')
                ],
                Fields.nlp: [
                    getattr(Tasks, attr) for attr in dir(NLPTasks)
                    if not attr.startswith('__')
                ],
                Fields.audio: [
                    getattr(Tasks, attr) for attr in dir(AudioTasks)
                    if not attr.startswith('__')
                ],
                Fields.multi_modal: [
                    getattr(Tasks, attr) for attr in dir(MultiModalTasks)
                    if not attr.startswith('__')
                ],
                Fields.science: [
                    getattr(Tasks, attr) for attr in dir(ScienceTasks)
                    if not attr.startswith('__')
                ],
            }

            for field, tasks in field_dict.items():
                for task in tasks:
                    if task in Tasks.reverse_field_index:
                        raise ValueError(f'Duplicate task: {task}')
                    Tasks.reverse_field_index[task] = field

        return Tasks.reverse_field_index.get(task_name)


class InputFields(object):
    """ Names for input data fields in the input data for pipelines
    """
    img = 'img'
    text = 'text'
    audio = 'audio'


class Hubs(enum.Enum):
    """ Source from which an entity (such as a Dataset or Model) is stored
    """
    modelscope = 'modelscope'
    huggingface = 'huggingface'
    virgo = 'virgo'


class DownloadMode(enum.Enum):
    """ How to treat existing datasets
    """
    REUSE_DATASET_IF_EXISTS = 'reuse_dataset_if_exists'
    FORCE_REDOWNLOAD = 'force_redownload'


class DownloadChannel(enum.Enum):
    """ Channels of datasets downloading for uv/pv counting.
    """
    LOCAL = 'local'
    DSW = 'dsw'
    EAIS = 'eais'


class UploadMode(enum.Enum):
    """ How to upload object to remote.
    """
    # Upload all objects from local, existing remote objects may be overwritten. (Default)
    OVERWRITE = 'overwrite'
    # Upload local objects in append mode, skipping all existing remote objects.
    APPEND = 'append'


class DatasetFormations(enum.Enum):
    """ How a dataset is organized and interpreted
    """
    # formation that is compatible with official huggingface dataset, which
    # organizes whole dataset into one single (zip) file.
    hf_compatible = 1
    # native modelscope formation that supports, among other things,
    # multiple files in a dataset
    native = 2
    # for local meta cache mark
    formation_mark_ext = '.formation_mark'


DatasetMetaFormats = {
    DatasetFormations.native: ['.json'],
    DatasetFormations.hf_compatible: ['.py'],
}


class ModelFile(object):
    CONFIGURATION = 'configuration.json'
    README = 'README.md'
    TF_SAVED_MODEL_FILE = 'saved_model.pb'
    TF_GRAPH_FILE = 'tf_graph.pb'
    TF_CHECKPOINT_FOLDER = 'tf_ckpts'
    TF_CKPT_PREFIX = 'ckpt-'
    TORCH_MODEL_FILE = 'pytorch_model.pt'
    TORCH_MODEL_BIN_FILE = 'pytorch_model.bin'
    VOCAB_FILE = 'vocab.txt'
    ONNX_MODEL_FILE = 'model.onnx'
    LABEL_MAPPING = 'label_mapping.json'
    TRAIN_OUTPUT_DIR = 'output'
    TRAIN_BEST_OUTPUT_DIR = 'output_best'
    TS_MODEL_FILE = 'model.ts'
    YAML_FILE = 'model.yaml'
    TOKENIZER_FOLDER = 'tokenizer'
    CONFIG = 'config.json'


class Invoke(object):
    KEY = 'invoked_by'
    PRETRAINED = 'from_pretrained'
    PIPELINE = 'pipeline'
    TRAINER = 'trainer'
    LOCAL_TRAINER = 'local_trainer'
    PREPROCESSOR = 'preprocessor'


class ThirdParty(object):
    KEY = 'third_party'
    EASYCV = 'easycv'
    ADASEQ = 'adaseq'
    ADADET = 'adadet'


class ConfigFields(object):
    """ First level keyword in configuration file
    """
    framework = 'framework'
    task = 'task'
    pipeline = 'pipeline'
    model = 'model'
    dataset = 'dataset'
    preprocessor = 'preprocessor'
    train = 'train'
    evaluation = 'evaluation'
    postprocessor = 'postprocessor'


class ConfigKeys(object):
    """Fixed keywords in configuration file"""
    train = 'train'
    val = 'val'
    test = 'test'


class Requirements(object):
    """Requirement names for each module
    """
    protobuf = 'protobuf'
    sentencepiece = 'sentencepiece'
    sklearn = 'sklearn'
    scipy = 'scipy'
    timm = 'timm'
    tokenizers = 'tokenizers'
    tf = 'tf'
    torch = 'torch'


class Frameworks(object):
    tf = 'tensorflow'
    torch = 'pytorch'
    kaldi = 'kaldi'


DEFAULT_MODEL_REVISION = None
MASTER_MODEL_BRANCH = 'master'
DEFAULT_REPOSITORY_REVISION = 'master'
DEFAULT_DATASET_REVISION = 'master'
DEFAULT_DATASET_NAMESPACE = 'modelscope'
DEFAULT_DATA_ACCELERATION_ENDPOINT = 'https://oss-accelerate.aliyuncs.com'


class ModeKeys:
    TRAIN = 'train'
    EVAL = 'eval'
    INFERENCE = 'inference'


class LogKeys:
    ITER = 'iter'
    ITER_TIME = 'iter_time'
    EPOCH = 'epoch'
    LR = 'lr'  # learning rate
    MODE = 'mode'
    DATA_LOAD_TIME = 'data_load_time'
    ETA = 'eta'  # estimated time of arrival
    MEMORY = 'memory'
    LOSS = 'loss'


class TrainerStages:
    after_init = 'after_init'
    before_run = 'before_run'
    before_val = 'before_val'
    before_train_epoch = 'before_train_epoch'
    before_train_iter = 'before_train_iter'
    after_train_iter = 'after_train_iter'
    after_train_epoch = 'after_train_epoch'
    before_val_epoch = 'before_val_epoch'
    before_val_iter = 'before_val_iter'
    after_val_iter = 'after_val_iter'
    after_val_epoch = 'after_val_epoch'
    after_run = 'after_run'
    after_val = 'after_val'


class ColorCodes:
    MAGENTA = '\033[95m'
    YELLOW = '\033[93m'
    GREEN = '\033[92m'
    RED = '\033[91m'
    END = '\033[0m'


class Devices:
    """device used for training and inference"""
    cpu = 'cpu'
    gpu = 'gpu'


# Supported extensions for text datasets.
EXTENSIONS_TO_LOAD = {
    'csv': 'csv',
    'tsv': 'csv',
    'json': 'json',
    'jsonl': 'json',
    'parquet': 'parquet',
    'txt': 'text'
}

META_FILES_FORMAT = ('.csv', '.jsonl')


class DatasetPathName:
    META_NAME = 'meta'
    DATA_FILES_NAME = 'data_files'
    LOCK_FILE_NAME_ANY = 'any'
    LOCK_FILE_NAME_DELIMITER = '-'


class MetaDataFields:
    ARGS_BIG_DATA = 'big_data'


DatasetVisibilityMap = {1: 'private', 3: 'internal', 5: 'public'}


class DistributedParallelType(object):
    """Parallel Strategies for Distributed Models"""
    DP = 'data_parallel'
    TP = 'tensor_model_parallel'
    PP = 'pipeline_model_parallel'


class DatasetTensorflowConfig:
    BATCH_SIZE = 'batch_size'
    DEFAULT_BATCH_SIZE_VALUE = 5


class VirgoDatasetConfig:

    default_virgo_namespace = 'default_namespace'

    default_dataset_version = '1'

    env_virgo_endpoint = 'VIRGO_ENDPOINT'

    # Columns for meta request
    meta_content = 'metaContent'
    sampling_type = 'samplingType'

    # Columns for meta content
    col_id = 'id'
    col_meta_info = 'meta_info'
    col_analysis_result = 'analysis_result'
    col_external_info = 'external_info'
    col_cache_file = 'cache_file'


DEFAULT_MAXCOMPUTE_ENDPOINT = 'http://service-corp.odps.aliyun-inc.com/api'


class MaxComputeEnvs:

    ACCESS_ID = 'ODPS_ACCESS_ID'

    ACCESS_SECRET_KEY = 'ODPS_ACCESS_SECRET_KEY'

    PROJECT_NAME = 'ODPS_PROJECT_NAME'

    ENDPOINT = 'ODPS_ENDPOINT'<|MERGE_RESOLUTION|>--- conflicted
+++ resolved
@@ -57,11 +57,8 @@
     semantic_segmentation = 'semantic-segmentation'
     image_driving_perception = 'image-driving-perception'
     image_depth_estimation = 'image-depth-estimation'
-<<<<<<< HEAD
     dense_optical_flow_estimation = 'dense-optical-flow-estimation'
-=======
     image_normal_estimation = 'image-normal-estimation'
->>>>>>> ade394d6
     indoor_layout_estimation = 'indoor-layout-estimation'
     video_depth_estimation = 'video-depth-estimation'
     panorama_depth_estimation = 'panorama-depth-estimation'
