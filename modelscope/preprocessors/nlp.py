# Copyright (c) Alibaba, Inc. and its affiliates.

import uuid
from typing import Any, Dict, Union

from transformers import AutoTokenizer

from ..metainfo import Models, Preprocessors
from ..utils.constant import Fields, InputFields
from ..utils.type_assert import type_assert
from .base import Preprocessor
from .builder import PREPROCESSORS

__all__ = [
    'Tokenize', 'SequenceClassificationPreprocessor',
    'TextGenerationPreprocessor', 'TokenClassifcationPreprocessor',
<<<<<<< HEAD
    'NLIPreprocessor', 'SentimentClassificationPreprocessor',
=======
>>>>>>> 01ca8214
    'FillMaskPreprocessor'
]


@PREPROCESSORS.register_module(Fields.nlp)
class Tokenize(Preprocessor):

    def __init__(self, tokenizer_name) -> None:
        self._tokenizer = AutoTokenizer.from_pretrained(tokenizer_name)

    def __call__(self, data: Union[str, Dict[str, Any]]) -> Dict[str, Any]:
        if isinstance(data, str):
            data = {InputFields.text: data}
        token_dict = self._tokenizer(data[InputFields.text])
        data.update(token_dict)
        return data


@PREPROCESSORS.register_module(
    Fields.nlp, module_name=Preprocessors.nli_tokenizer)
class NLIPreprocessor(Preprocessor):

    def __init__(self, model_dir: str, *args, **kwargs):
        """preprocess the data via the vocab.txt from the `model_dir` path

        Args:
            model_dir (str): model path
        """

        super().__init__(*args, **kwargs)

        from sofa import SbertTokenizer
        self.model_dir: str = model_dir
        self.first_sequence: str = kwargs.pop('first_sequence',
                                              'first_sequence')
        self.second_sequence = kwargs.pop('second_sequence', 'second_sequence')
        self.sequence_length = kwargs.pop('sequence_length', 128)

        self.tokenizer = SbertTokenizer.from_pretrained(self.model_dir)

    @type_assert(object, tuple)
    def __call__(self, data: tuple) -> Dict[str, Any]:
        """process the raw input data

        Args:
            data (tuple): [sentence1, sentence2]
                sentence1 (str): a sentence
                    Example:
                        'you are so handsome.'
                sentence2 (str): a sentence
                    Example:
                        'you are so beautiful.'
        Returns:
            Dict[str, Any]: the preprocessed data
        """
        sentence1, sentence2 = data
        new_data = {
            self.first_sequence: sentence1,
            self.second_sequence: sentence2
        }
        # preprocess the data for the model input

        rst = {
            'id': [],
            'input_ids': [],
            'attention_mask': [],
            'token_type_ids': []
        }

        max_seq_length = self.sequence_length

        text_a = new_data[self.first_sequence]
        text_b = new_data[self.second_sequence]
        feature = self.tokenizer(
            text_a,
            text_b,
            padding=False,
            truncation=True,
            max_length=max_seq_length)

        rst['id'].append(new_data.get('id', str(uuid.uuid4())))
        rst['input_ids'].append(feature['input_ids'])
        rst['attention_mask'].append(feature['attention_mask'])
        rst['token_type_ids'].append(feature['token_type_ids'])

        return rst


@PREPROCESSORS.register_module(
    Fields.nlp, module_name=Preprocessors.sen_cls_tokenizer)
class SentimentClassificationPreprocessor(Preprocessor):

    def __init__(self, model_dir: str, *args, **kwargs):
        """preprocess the data via the vocab.txt from the `model_dir` path

        Args:
            model_dir (str): model path
        """

        super().__init__(*args, **kwargs)

        from sofa import SbertTokenizer
        self.model_dir: str = model_dir
        self.first_sequence: str = kwargs.pop('first_sequence',
                                              'first_sequence')
        self.second_sequence = kwargs.pop('second_sequence', 'second_sequence')
        self.sequence_length = kwargs.pop('sequence_length', 128)

        self.tokenizer = SbertTokenizer.from_pretrained(self.model_dir)

    @type_assert(object, str)
    def __call__(self, data: str) -> Dict[str, Any]:
        """process the raw input data

        Args:
            data (str): a sentence
                Example:
                    'you are so handsome.'
        Returns:
            Dict[str, Any]: the preprocessed data
        """

        new_data = {self.first_sequence: data}
        # preprocess the data for the model input

        rst = {
            'id': [],
            'input_ids': [],
            'attention_mask': [],
            'token_type_ids': []
        }

        max_seq_length = self.sequence_length

        text_a = new_data[self.first_sequence]

        text_b = new_data.get(self.second_sequence, None)
        feature = self.tokenizer(
            text_a,
            text_b,
            padding='max_length',
            truncation=True,
            max_length=max_seq_length)

        rst['id'].append(new_data.get('id', str(uuid.uuid4())))
        rst['input_ids'].append(feature['input_ids'])
        rst['attention_mask'].append(feature['attention_mask'])
        rst['token_type_ids'].append(feature['token_type_ids'])

        return rst


@PREPROCESSORS.register_module(
    Fields.nlp, module_name=Preprocessors.bert_seq_cls_tokenizer)
class SequenceClassificationPreprocessor(Preprocessor):

    def __init__(self, model_dir: str, *args, **kwargs):
        """preprocess the data via the vocab.txt from the `model_dir` path

        Args:
            model_dir (str): model path
        """

        super().__init__(*args, **kwargs)

        from easynlp.modelzoo import AutoTokenizer
        self.model_dir: str = model_dir
        self.first_sequence: str = kwargs.pop('first_sequence',
                                              'first_sequence')
        self.second_sequence = kwargs.pop('second_sequence', 'second_sequence')
        self.sequence_length = kwargs.pop('sequence_length', 128)

        self.tokenizer = AutoTokenizer.from_pretrained(self.model_dir)
        print(f'this is the tokenzier {self.tokenizer}')

    @type_assert(object, (str, tuple, Dict))
    def __call__(self, data: Union[str, tuple, Dict]) -> Dict[str, Any]:
        """process the raw input data

        Args:
            data (str or tuple, Dict):
            sentence1 (str): a sentence
                    Example:
                        'you are so handsome.'
            or
            (sentence1, sentence2)
                sentence1 (str): a sentence
                    Example:
                        'you are so handsome.'
                sentence2 (str): a sentence
                    Example:
                        'you are so beautiful.'
            or
            {field1: field_value1, field2: field_value2}
            field1 (str): field name, default 'first_sequence'
            field_value1 (str): a sentence
                    Example:
                        'you are so handsome.'

            field2 (str): field name, default 'second_sequence'
            field_value2 (str): a sentence
                Example:
                    'you are so beautiful.'

        Returns:
            Dict[str, Any]: the preprocessed data
        """
        if isinstance(data, str):
            new_data = {self.first_sequence: data}
        elif isinstance(data, tuple):
            sentence1, sentence2 = data
            new_data = {
                self.first_sequence: sentence1,
                self.second_sequence: sentence2
            }
        else:
            new_data = data

        # preprocess the data for the model input

        rst = {
            'id': [],
            'input_ids': [],
            'attention_mask': [],
            'token_type_ids': []
        }

        max_seq_length = self.sequence_length

        text_a = new_data[self.first_sequence]
        text_b = new_data.get(self.second_sequence, None)
        feature = self.tokenizer(
            text_a,
            text_b,
            padding='max_length',
            truncation=True,
            max_length=max_seq_length)

        rst['id'].append(new_data.get('id', str(uuid.uuid4())))
        rst['input_ids'].append(feature['input_ids'])
        rst['attention_mask'].append(feature['attention_mask'])
        rst['token_type_ids'].append(feature['token_type_ids'])

        return rst


@PREPROCESSORS.register_module(
    Fields.nlp, module_name=Preprocessors.palm_text_gen_tokenizer)
class TextGenerationPreprocessor(Preprocessor):

    def __init__(self, model_dir: str, tokenizer, *args, **kwargs):
        """preprocess the data using the vocab.txt from the `model_dir` path

        Args:
            model_dir (str): model path
        """
        super().__init__(*args, **kwargs)

        self.model_dir: str = model_dir
        self.first_sequence: str = kwargs.pop('first_sequence',
                                              'first_sequence')
        self.second_sequence: str = kwargs.pop('second_sequence',
                                               'second_sequence')
        self.sequence_length: int = kwargs.pop('sequence_length', 128)
        self.tokenizer = tokenizer

    @type_assert(object, str)
    def __call__(self, data: str) -> Dict[str, Any]:
        """process the raw input data

        Args:
            data (str): a sentence
                Example:
                    'you are so handsome.'

        Returns:
            Dict[str, Any]: the preprocessed data
        """
        import torch

        new_data = {self.first_sequence: data}
        # preprocess the data for the model input

        rst = {'input_ids': [], 'attention_mask': []}

        max_seq_length = self.sequence_length

        text_a = new_data.get(self.first_sequence, None)
        text_b = new_data.get(self.second_sequence, None)
        feature = self.tokenizer(
            text_a,
            text_b,
            padding='max_length',
            truncation=True,
            max_length=max_seq_length)

        rst['input_ids'].append(feature['input_ids'])
        rst['attention_mask'].append(feature['attention_mask'])
        # rst['token_type_ids'].append(feature['token_type_ids'])
        return {k: torch.tensor(v) for k, v in rst.items()}


@PREPROCESSORS.register_module(Fields.nlp)
class FillMaskPreprocessor(Preprocessor):

    def __init__(self, model_dir: str, *args, **kwargs):
        """preprocess the data via the vocab.txt from the `model_dir` path

        Args:
            model_dir (str): model path
        """
        super().__init__(*args, **kwargs)
        from sofa.utils.backend import AutoTokenizer
        self.model_dir = model_dir
        self.first_sequence: str = kwargs.pop('first_sequence',
                                              'first_sequence')
        self.sequence_length = kwargs.pop('sequence_length', 128)

        self.tokenizer = AutoTokenizer.from_pretrained(
            model_dir, use_fast=False)

    @type_assert(object, str)
    def __call__(self, data: str) -> Dict[str, Any]:
        """process the raw input data

        Args:
            data (str): a sentence
                Example:
                    'you are so handsome.'

        Returns:
            Dict[str, Any]: the preprocessed data
        """
        import torch

        new_data = {self.first_sequence: data}
        # preprocess the data for the model input

        rst = {'input_ids': [], 'attention_mask': [], 'token_type_ids': []}

        max_seq_length = self.sequence_length

        text_a = new_data[self.first_sequence]
        feature = self.tokenizer(
            text_a,
            padding='max_length',
            truncation=True,
            max_length=max_seq_length,
            return_token_type_ids=True)

        rst['input_ids'].append(feature['input_ids'])
        rst['attention_mask'].append(feature['attention_mask'])
        rst['token_type_ids'].append(feature['token_type_ids'])

        return {k: torch.tensor(v) for k, v in rst.items()}


@PREPROCESSORS.register_module(Fields.nlp)
class FillMaskPreprocessor(Preprocessor):

    def __init__(self, model_dir: str, *args, **kwargs):
        """preprocess the data via the vocab.txt from the `model_dir` path

        Args:
            model_dir (str): model path
        """
        super().__init__(*args, **kwargs)
        from sofa.utils.backend import AutoTokenizer
        self.model_dir = model_dir
        self.first_sequence: str = kwargs.pop('first_sequence',
                                              'first_sequence')
        self.sequence_length = kwargs.pop('sequence_length', 128)

        self.tokenizer = AutoTokenizer.from_pretrained(
            model_dir, use_fast=False)

    @type_assert(object, str)
    def __call__(self, data: str) -> Dict[str, Any]:
        """process the raw input data

        Args:
            data (str): a sentence
                Example:
                    'you are so handsome.'

        Returns:
            Dict[str, Any]: the preprocessed data
        """
        import torch

        new_data = {self.first_sequence: data}
        # preprocess the data for the model input

        rst = {'input_ids': [], 'attention_mask': [], 'token_type_ids': []}

        max_seq_length = self.sequence_length

        text_a = new_data[self.first_sequence]
        feature = self.tokenizer(
            text_a,
            padding='max_length',
            truncation=True,
            max_length=max_seq_length,
            return_token_type_ids=True)

        rst['input_ids'].append(feature['input_ids'])
        rst['attention_mask'].append(feature['attention_mask'])
        rst['token_type_ids'].append(feature['token_type_ids'])

        return {k: torch.tensor(v) for k, v in rst.items()}


@PREPROCESSORS.register_module(
    Fields.nlp, module_name=Preprocessors.token_cls_tokenizer)
class TokenClassifcationPreprocessor(Preprocessor):

    def __init__(self, model_dir: str, *args, **kwargs):
        """preprocess the data via the vocab.txt from the `model_dir` path

        Args:
            model_dir (str): model path
        """

        super().__init__(*args, **kwargs)

        from sofa import SbertTokenizer
        self.model_dir: str = model_dir
        self.tokenizer = SbertTokenizer.from_pretrained(self.model_dir)

    @type_assert(object, str)
    def __call__(self, data: str) -> Dict[str, Any]:
        """process the raw input data

        Args:
            data (str): a sentence
                Example:
                    'you are so handsome.'

        Returns:
            Dict[str, Any]: the preprocessed data
        """

        # preprocess the data for the model input

        text = data.replace(' ', '').strip()
        tokens = []
        for token in text:
            token = self.tokenizer.tokenize(token)
            tokens.extend(token)
        input_ids = self.tokenizer.convert_tokens_to_ids(tokens)
        input_ids = self.tokenizer.build_inputs_with_special_tokens(input_ids)
        attention_mask = [1] * len(input_ids)
        token_type_ids = [0] * len(input_ids)
        return {
            'text': text,
            'input_ids': input_ids,
            'attention_mask': attention_mask,
            'token_type_ids': token_type_ids
        }<|MERGE_RESOLUTION|>--- conflicted
+++ resolved
@@ -14,10 +14,7 @@
 __all__ = [
     'Tokenize', 'SequenceClassificationPreprocessor',
     'TextGenerationPreprocessor', 'TokenClassifcationPreprocessor',
-<<<<<<< HEAD
     'NLIPreprocessor', 'SentimentClassificationPreprocessor',
-=======
->>>>>>> 01ca8214
     'FillMaskPreprocessor'
 ]
 
@@ -316,62 +313,6 @@
 
         rst['input_ids'].append(feature['input_ids'])
         rst['attention_mask'].append(feature['attention_mask'])
-        # rst['token_type_ids'].append(feature['token_type_ids'])
-        return {k: torch.tensor(v) for k, v in rst.items()}
-
-
-@PREPROCESSORS.register_module(Fields.nlp)
-class FillMaskPreprocessor(Preprocessor):
-
-    def __init__(self, model_dir: str, *args, **kwargs):
-        """preprocess the data via the vocab.txt from the `model_dir` path
-
-        Args:
-            model_dir (str): model path
-        """
-        super().__init__(*args, **kwargs)
-        from sofa.utils.backend import AutoTokenizer
-        self.model_dir = model_dir
-        self.first_sequence: str = kwargs.pop('first_sequence',
-                                              'first_sequence')
-        self.sequence_length = kwargs.pop('sequence_length', 128)
-
-        self.tokenizer = AutoTokenizer.from_pretrained(
-            model_dir, use_fast=False)
-
-    @type_assert(object, str)
-    def __call__(self, data: str) -> Dict[str, Any]:
-        """process the raw input data
-
-        Args:
-            data (str): a sentence
-                Example:
-                    'you are so handsome.'
-
-        Returns:
-            Dict[str, Any]: the preprocessed data
-        """
-        import torch
-
-        new_data = {self.first_sequence: data}
-        # preprocess the data for the model input
-
-        rst = {'input_ids': [], 'attention_mask': [], 'token_type_ids': []}
-
-        max_seq_length = self.sequence_length
-
-        text_a = new_data[self.first_sequence]
-        feature = self.tokenizer(
-            text_a,
-            padding='max_length',
-            truncation=True,
-            max_length=max_seq_length,
-            return_token_type_ids=True)
-
-        rst['input_ids'].append(feature['input_ids'])
-        rst['attention_mask'].append(feature['attention_mask'])
-        rst['token_type_ids'].append(feature['token_type_ids'])
-
         return {k: torch.tensor(v) for k, v in rst.items()}
 
 
