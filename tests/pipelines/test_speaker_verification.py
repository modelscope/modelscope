--- conflicted
+++ resolved
@@ -55,8 +55,6 @@
         print(result)
         self.assertTrue(OutputKeys.SCORE in result)
 
-<<<<<<< HEAD
-=======
     @unittest.skipUnless(test_level() >= 0, 'skip test in current test level')
     def test_run_with_speaker_verification_rdino_voxceleb_16k(self):
         logger.info('Run speaker verification for rdino_voxceleb_16k model')
@@ -67,11 +65,6 @@
         print(result)
         self.assertTrue(OutputKeys.SCORE in result)
 
-    @unittest.skip('demo compatibility test is only enabled on a needed-basis')
-    def test_demo_compatibility(self):
-        self.compatibility_check()
-
->>>>>>> 7b14a0e1
 
 if __name__ == '__main__':
     unittest.main()