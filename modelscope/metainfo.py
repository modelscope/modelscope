--- conflicted
+++ resolved
@@ -88,11 +88,8 @@
     video_object_segmentation = 'video-object-segmentation'
     video_deinterlace = 'video-deinterlace'
     quadtree_attention_image_matching = 'quadtree-attention-image-matching'
-<<<<<<< HEAD
     loftr_image_local_feature_matching = 'loftr-image-local-feature-matching'
-=======
     lightglue_image_matching = 'lightglue-image-matching'
->>>>>>> a9d5b884
     vision_middleware = 'vision-middleware'
     vidt = 'vidt'
     video_stabilization = 'video-stabilization'
