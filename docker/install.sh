#!/bin/bash

torch_version=${1:-2.4.0}
torchvision_version=${2:-0.19.0}
torchaudio_version=${3:-2.4.0}
vllm_version=${4:-0.6.0}
lmdeploy_version=${5:-0.6.1}
autogptq_version=${6:-0.7.1}
flashattn_version=${7:-2.7.1.post4}

pip uninstall -y torch torchvision torchaudio

pip install --no-cache-dir torch==$torch_version torchvision==$torchvision_version torchaudio==$torchaudio_version

pip install --no-cache-dir -U autoawq lmdeploy==$lmdeploy_version

pip install --no-cache-dir torch==$torch_version torchvision==$torchvision_version torchaudio==$torchaudio_version

pip install --no-cache-dir tiktoken transformers_stream_generator bitsandbytes deepspeed torchmetrics decord optimum openai-whisper

# pip install https://github.com/Dao-AILab/flash-attention/releases/download/v2.6.3/flash_attn-2.6.3+cu123torch2.4cxx11abiTRUE-cp310-cp310-linux_x86_64.whl
# find on: https://github.com/Dao-AILab/flash-attention/releases
# cd /tmp && git clone https://github.com/Dao-AILab/flash-attention.git && cd flash-attention && python setup.py install && cd / && rm -fr /tmp/flash-attention && pip cache purge;
pip install --no-cache-dir flash_attn==$flashattn_version

pip install --no-cache-dir triton auto-gptq==$autogptq_version -U && pip cache purge

if [[ "$(printf '%s\n' "0.6.0" "$vllm_version" | sort -V | head -n1)" = "0.6.0" ]]; then
    # vllm_version is >= 0.6.0
<<<<<<< HEAD
    pip install vllm==$vllm_version
=======
    pip install --no-cache-dir vllm==$vllm_version && pip cache purge
>>>>>>> a5039281
fi

# pip uninstall -y torch-scatter && TORCH_CUDA_ARCH_LIST="6.0;6.1;6.2;7.0;7.5;8.0;8.6;8.9;9.0" pip install --no-cache-dir -U torch-scatter<|MERGE_RESOLUTION|>--- conflicted
+++ resolved
@@ -27,11 +27,7 @@
 
 if [[ "$(printf '%s\n' "0.6.0" "$vllm_version" | sort -V | head -n1)" = "0.6.0" ]]; then
     # vllm_version is >= 0.6.0
-<<<<<<< HEAD
-    pip install vllm==$vllm_version
-=======
     pip install --no-cache-dir vllm==$vllm_version && pip cache purge
->>>>>>> a5039281
 fi
 
 # pip uninstall -y torch-scatter && TORCH_CUDA_ARCH_LIST="6.0;6.1;6.2;7.0;7.5;8.0;8.6;8.9;9.0" pip install --no-cache-dir -U torch-scatter