--- conflicted
+++ resolved
@@ -296,14 +296,10 @@
         ],
         'human3d_render_pipeline': ['Human3DRenderPipeline'],
         'human3d_animation_pipeline': ['Human3DAnimationPipeline'],
-<<<<<<< HEAD
         'image_local_feature_matching_pipeline': ['ImageLocalFeatureMatchingPipeline'],
-        'rife_video_frame_interpolation_pipeline': ['RIFEVideoFrameInterpolationPipeline'],
-=======
         'rife_video_frame_interpolation_pipeline': [
             'RIFEVideoFrameInterpolationPipeline'
         ],
->>>>>>> a9d5b884
         'anydoor_pipeline': ['AnydoorPipeline'],
     }
 
