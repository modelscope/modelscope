--- conflicted
+++ resolved
@@ -211,17 +211,6 @@
             cd /tmp && git clone -b ms_build --single-branch https://github.com/tastelikefeet/mmcv.git && cd mmcv && MMCV_WITH_OPS=1 MAX_JOBS=32 pip install . && cd / && rm -fr /tmp/mmcv && pip cache purge; \
     fi
 
-<<<<<<< HEAD
- # This limits the cuda121 version
-# RUN if [ "$USE_GPU" = "True" ] ; then \
-#            pip install --no-cache-dir --force tinycudann==1.7  -f https://modelscope.oss-cn-beijing.aliyuncs.com/releases/repo.html; \
-#        else \
-#            echo 'cpu not install tinycudann'; \
-#    fi
-
- # RUN pip install --no-cache-dir fairseq  # for py310
-=======
->>>>>>> 5a0d8b65
  RUN pip install --no-cache-dir https://github.com/liyaodev/fairseq/releases/download/v0.12.3.1/fairseq-0.12.3.1-cp311-cp311-linux_x86_64.whl  # for py311
 
 ENTRYPOINT []