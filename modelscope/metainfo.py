--- conflicted
+++ resolved
@@ -111,11 +111,8 @@
     image_quality_assessment_degradation = 'image-quality-assessment-degradation'
     m2fp = 'm2fp'
     nerf_recon_acc = 'nerf-recon-acc'
-<<<<<<< HEAD
     nerf_recon_4k = 'nerf-recon-4k'
-=======
     nerf_recon_vq_compression = 'nerf-recon-vq-compression'
->>>>>>> 534a020e
     bts_depth_estimation = 'bts-depth-estimation'
     vision_efficient_tuning = 'vision-efficient-tuning'
     bad_image_detecting = 'bad-image-detecting'
@@ -409,11 +406,8 @@
     image_human_parsing = 'm2fp-image-human-parsing'
     object_detection_3d_depe = 'object-detection-3d-depe'
     nerf_recon_acc = 'nerf-recon-acc'
-<<<<<<< HEAD
     nerf_recon_4k = 'nerf-recon-4k'
-=======
     nerf_recon_vq_compression = 'nerf-recon-vq-compression'
->>>>>>> 534a020e
     bad_image_detecting = 'bad-image-detecting'
     controllable_image_generation = 'controllable-image-generation'
     fast_instance_segmentation = 'fast-instance-segmentation'
@@ -854,14 +848,11 @@
                                 'damo/cv_mobilenet-v2_bad-image-detecting'),
     Tasks.nerf_recon_acc: (Pipelines.nerf_recon_acc,
                            'damo/cv_nerf-3d-reconstruction-accelerate_damo'),
-<<<<<<< HEAD
     Tasks.nerf_recon_4k: (Pipelines.nerf_recon_4k,
                           'damo/cv_nerf-3d-reconstruction-4k-nerf_damo'),
-=======
     Tasks.nerf_recon_vq_compression: (
         Pipelines.nerf_recon_vq_compression,
         'damo/cv_nerf-3d-reconstruction-vq-compression_damo'),
->>>>>>> 534a020e
     Tasks.siamese_uie: (Pipelines.siamese_uie,
                         'damo/nlp_structbert_siamese-uie_chinese-base'),
     Tasks.pedestrian_attribute_recognition: (
@@ -1002,11 +993,8 @@
     ocr_detection = 'ocr-detection'
     bad_image_detecting_preprocessor = 'bad-image-detecting-preprocessor'
     nerf_recon_acc_preprocessor = 'nerf-recon-acc-preprocessor'
-<<<<<<< HEAD
     nerf_recon_4k_preprocessor = 'nerf-recon-4k-preprocessor'
-=======
     nerf_recon_vq_compression_preprocessor = 'nerf-recon-vq-compression-preprocessor'
->>>>>>> 534a020e
     controllable_image_generation_preprocessor = 'controllable-image-generation-preprocessor'
     image_classification_preprocessor = 'image-classification-preprocessor'
 
