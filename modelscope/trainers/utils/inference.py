--- conflicted
+++ resolved
@@ -9,7 +9,6 @@
 
 import torch
 from torch import distributed as dist
-from torch.nn.parallel import DistributedDataParallel
 from tqdm import tqdm
 
 from modelscope.trainers.parallel.utils import is_parallel
@@ -150,14 +149,7 @@
             data = to_device(data, device)
             data_list.append(data)
             with torch.no_grad():
-<<<<<<< HEAD
-                forward_func = model.module.forward if \
-                    isinstance(model, DistributedDataParallel) else model.forward
-                if isinstance(data, Mapping
-                              ) and not func_receive_dict_inputs(forward_func):
-=======
                 if isinstance(data, Mapping) and not receive_dict_inputs:
->>>>>>> 3ed0c9c8
                     result = model.forward(**data)
                 else:
                     result = model.forward(data)
