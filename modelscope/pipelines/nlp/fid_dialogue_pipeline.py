# Copyright (c) Alibaba, Inc. and its affiliates.

import re
from typing import Any, Dict, Optional, Union

import torch

from modelscope.metainfo import Pipelines
from modelscope.models.base import Model
from modelscope.models.nlp.fid_T5.text_generation import T5Chat
from modelscope.outputs import OutputKeys, TokenGeneratorOutput
from modelscope.pipelines.base import Pipeline
from modelscope.pipelines.builder import PIPELINES
from modelscope.preprocessors import Preprocessor
from modelscope.utils.chinese_utils import remove_space_between_chinese_chars
from modelscope.utils.constant import ModelFile, Tasks

context_template = '假设我和你正在进行对话，请你给我得体、准确、友好的回复。以下是我们的对话内容。{context}'
history_template = '假设我和你正在进行对话，请你给我得体、准确、友好的回复。以下是我们的对话内容。{context}' \
                   '#以下是在此之前我们的对话内容，可作为回复时的参考。{history}'
knowledge_template = '假设我和你正在进行对话，请你给我得体、准确、友好的回复。以下是我们的对话内容。{context}' \
                     '#以下是和对话相关的知识，请你参考该知识进行回复。{knowledge}'
user_profile_template = '假设我和你正在进行对话，请你给我得体、准确、友好的回复。以下是我们的对话内容。{context}' \
                        '#假设以下是你对我所了解的信息，请你参考该信息并避免你的回复和该信息矛盾，信息如下：{user_profile}'
bot_profile_template = '假设我和你正在进行对话，请你给我得体、准确、友好的回复。以下是我们的对话内容。{context}' \
                       '#假设以下是你的人物设定，请你参考该信息并避免你的回复和该信息矛盾，信息如下：{bot_profile}'

__all__ = ['FidDialoguePipeline']


@PIPELINES.register_module(
    Tasks.fid_dialogue, module_name=Pipelines.fid_dialogue)
class FidDialoguePipeline(Pipeline):

    def __init__(self,
                 model: Union[Model, str],
                 preprocessor: Optional[Preprocessor] = None,
                 config_file: str = None,
                 device: str = 'gpu',
                 auto_collate=True,
                 **kwargs):
        """Use `model` and `preprocessor` to create a fid-dialogue pipeline for prediction.

        Args:
            model (str or Model): Supply either a local model dir which supported the text generation task,
            or a model id from the model hub, or a torch model instance.
            preprocessor (Preprocessor): An optional preprocessor instance, please make sure the preprocessor fits for
            the model if supplied.
            kwargs (dict, `optional`):
                Extra kwargs passed into the preprocessor's constructor.
            Examples:
                >>> from modelscope.pipelines import pipeline
                >>> from modelscope.utils.constant import Tasks
                >>> pipeline_ins = pipeline(Tasks.fid_dialogue, model='damo/plug-dialogue', model_revision='v1.0.1')
                >>> input = {
                >>>    "history": "你好[SEP]你好，我是小达，很高兴认识你！[SEP]李白是谁",
                >>>    "bot_profile": "我是小达;我是女生;我是单身;我今年21岁;我生日是2001年11月11日",
                >>>    "knowledge": "唐代诗人李白（701年—762年12月）,字太白,号青莲居士,又号“谪仙人”[SEP]李白（公元701年—公元762年），字太白",
                >>>    "user_profile": "你是小明"
                >>> }
                >>> result = pipeline_ins(input)
                >>> print(result)
        """
        super().__init__(
            model=model,
            preprocessor=preprocessor,
            config_file=config_file,
            device=device,
            auto_collate=auto_collate,
            **kwargs)

        self.is_t5 = isinstance(self.model, T5Chat)

        if preprocessor is None:
            self.preprocessor_tokenizer = Preprocessor.from_pretrained(
                self.model.model_dir, **kwargs)
        if not self.is_t5:
            unused_list = []
            for i in range(1, 100):
                unused_list.append(f'[unused{i}]')
            self.preprocessor_tokenizer.nlp_tokenizer.tokenizer.add_special_tokens(
                {'additional_special_tokens': unused_list})

        assert isinstance(self.model, Model), \
            f'please check whether model config exists in {ModelFile.CONFIGURATION}'
        self.model = self.model.to(self.device)
        self.model.eval()

        self.SEP = '[SEP]'

    def _sanitize_parameters(self, **pipeline_parameters):
        preprocess_params = pipeline_parameters.get('preprocess_params', {})
        forward_params = pipeline_parameters.get('forward_params', {})
        postprocess_params = pipeline_parameters.get('postprocess_params', {})
        return preprocess_params, forward_params, postprocess_params

    def forward(self, inputs: Dict[str, Any], **forward_params):
        with torch.no_grad():
            return self.model.generate(inputs, **forward_params)

    def preprocess(self, inputs: Dict[str, Any],
                   **preprocess_params) -> Dict[str, Any]:
        # init params
        max_encoder_length = 300
        context_turn = 3
        if 'max_encoder_length' in preprocess_params:
            max_encoder_length = preprocess_params.pop('max_encoder_length')
        if 'context_turn' in preprocess_params:
            context_turn = preprocess_params.pop('context_turn')

        # get raw data
        history = inputs['history'] if 'history' in inputs else ''
        if len(history) <= 0:
            raise Exception('history is necessary!')
        knowledge = inputs['knowledge'] if 'knowledge' in inputs else ''
        user_profile = inputs[
            'user_profile'] if 'user_profile' in inputs else ''
        bot_profile = inputs['bot_profile'] if 'bot_profile' in inputs else ''
        # parse raw data
        history = history.split(self.SEP)
        context = history[-context_turn:]
        context = self.process_context(context)
        history = history[:-context_turn]
        history = self.process_history(history)
        knowledge = knowledge.split(self.SEP)

        model_input = []
        if history and len(history) > 0:
            model_input.append(
                history_template.format(context=context, history=history))
        if knowledge and len(knowledge) > 0:
            for know in knowledge:
                model_input.append(
                    knowledge_template.format(context=context, knowledge=know))
        if user_profile and len(user_profile) > 0:
            model_input.append(
                user_profile_template.format(
                    context=context, user_profile=user_profile))
        if bot_profile and len(bot_profile) > 0:
            model_input.append(
                bot_profile_template.format(
                    context=context, bot_profile=bot_profile))

        if not model_input:
            model_input.append(context_template.format(context=context))

        for i in range(len(model_input)):
            if self.is_t5:
                model_input[i] = model_input[i].replace(
                    '\n', '▁<extra_id_22>').replace('\t',
                                                    '▁<extra_id_33>').replace(
                                                        '  ', '▁<extra_id_23>')
            else:
                model_input[i] = model_input[i].replace(
                    '\n', '[unused22]').replace('\t', '[unused33]').replace(
                        '  ', '[unused23]')

        # tokenization
        input_ids = self.preprocessor_tokenizer(
            {'src_txt': model_input},
            padding=True,
            truncation=True,
            max_length=max_encoder_length,
            return_tensors='pt')['input_ids'].unsqueeze(0).to(self.device)
        input_dict = {
            'input_ids': input_ids.to(torch.int64).to(self.device),
        }

        return input_dict

    def process_context(self, context_list):
        subject = '我'
        for i in range(len(context_list) - 1, -1, -1):
            if len(context_list[i]) > 0 and context_list[i][
                    -1] not in '!"#$%&\'()*+,-./:;<=>?@[\\]^_`{|}~、。，？！；：“”（）【】《》〈〉……':
                context_list[i] = context_list[i] + '。'
            context_list[i] = subject + '：' + context_list[i]
            subject = '你' if subject == '我' else '我'
        return ''.join(context_list)

    def process_history(self, history_list):
        subject = '你'
        for i in range(len(history_list) - 1, -1, -1):
            if len(history_list[i]) > 0 and history_list[i][
                    -1] not in '!"#$%&\'()*+,-./:;<=>?@[\\]^_`{|}~、。，？！；：“”（）【】《》〈〉……':
                history_list[i] = history_list[i] + '。'
            history_list[i] = subject + '：' + history_list[i]
            subject = '你' if subject == '我' else '我'
        return ''.join(history_list)

    def postprocess(self, inputs: TokenGeneratorOutput,
                    **postprocess_params) -> Dict[str, Any]:

<<<<<<< HEAD
        if torch.cuda.is_available():
            hypotheses = inputs.sequences.detach().cpu().tolist()
        else:
            hypotheses = inputs.sequences
=======
        # if torch.cuda.is_available():
        hypotheses = inputs.sequences.detach().cpu().tolist()
>>>>>>> 72b617da

        response = self.preprocessor_tokenizer.decode(
            hypotheses[0], skip_special_tokens=self.is_t5)

        token_mapping = {
            '<extra_id_22>': '\n',
            '<extra_id_33>': '\t',
            '<extra_id_23>': '  ',
            '[unused22]': '\n',
            '[unused33]': '\t',
            '[unused23]': '  ',
            '[SEP]': '',
            '[CLS]': '',
            '[PAD]': '',
            '[UNK]': ''
        }
        for s, t in token_mapping.items():
            response = response.replace(s, t)

        if not self.is_t5:
            response = remove_space_between_chinese_chars(response)

        return {OutputKeys.TEXT: response}<|MERGE_RESOLUTION|>--- conflicted
+++ resolved
@@ -191,15 +191,8 @@
     def postprocess(self, inputs: TokenGeneratorOutput,
                     **postprocess_params) -> Dict[str, Any]:
 
-<<<<<<< HEAD
-        if torch.cuda.is_available():
-            hypotheses = inputs.sequences.detach().cpu().tolist()
-        else:
-            hypotheses = inputs.sequences
-=======
         # if torch.cuda.is_available():
         hypotheses = inputs.sequences.detach().cpu().tolist()
->>>>>>> 72b617da
 
         response = self.preprocessor_tokenizer.decode(
             hypotheses[0], skip_special_tokens=self.is_t5)
