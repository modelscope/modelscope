--- conflicted
+++ resolved
@@ -2280,12 +2280,7 @@
             file_list = [f['Path'] for f in files]
         else:
             namespace, dataset_name = repo_id.split('/')
-<<<<<<< HEAD
-            dataset_hub_id, _ = self.get_dataset_id_and_type(
-                dataset_name, namespace, endpoint=endpoint)
-=======
             dataset_hub_id, _ = self.get_dataset_id_and_type(dataset_name, namespace, endpoint=endpoint)
->>>>>>> 6c619155
             dataset_info = self.get_dataset_infos(
                 dataset_hub_id,
                 revision or DEFAULT_DATASET_REVISION,
@@ -2334,7 +2329,6 @@
             'total_files': len(to_delete)
         }
 
-<<<<<<< HEAD
 
     @property
     def mcp(self):
@@ -2342,9 +2336,6 @@
         if not hasattr(self, '_mcp_api'):
             self._mcp_api = McpApi(self)
         return self._mcp_api
-
-=======
->>>>>>> 6c619155
 
 class ModelScopeConfig:
     path_credential = expanduser(DEFAULT_CREDENTIALS_PATH)
