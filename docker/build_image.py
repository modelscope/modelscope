--- conflicted
+++ resolved
@@ -335,39 +335,6 @@
         return os.system(f'docker push {image_tag2}')
 
 
-<<<<<<< HEAD
-class PaddleCPUImageBuilder(Builder):
-
-    def __init__(self, args: Any, dry_run: bool):
-        super().__init__(args, dry_run)
-        self.args.paddle_version = '3.0.0'
-        self.args.python_tag = 'py310'
-        self.args.ubuntu_version = '20.04'
-        # self.args.modelscope_version = '1.24.0'
-
-    def generate_dockerfile(self) -> str:
-        with open('docker/Dockerfile.paddle_extra_install', 'r') as f:
-            extra_content = f.read()
-
-        with open('docker/Dockerfile.ubuntu_paddle', 'r') as f:
-            content = f.read()
-            content = content.replace('{extra_content}', extra_content)
-            content = content.replace('{cur_time}', formatted_time)
-        return content
-
-    # TODO: self.args.paddle_version
-    # TODO: ubuntu version: 20.04
-    # TODO: python 3.10.13
-    def image(self) -> str:
-        return (
-            f'{docker_registry}:ubuntu{self.args.ubuntu_version}-{self.args.python_tag}-'
-            f'paddle{self.args.paddle_version}-{self.args.modelscope_version}-test'
-        )
-
-    def build(self) -> int:
-        return os.system(f'docker build -t {self.image()} -f Dockerfile .')
-
-=======
 class SwiftImageBuilder(LLMImageBuilder):
 
     def init_args(self, args) -> Any:
@@ -424,21 +391,59 @@
             f'{self.args.python_tag}-torch{self.args.torch_version}-{self.args.modelscope_version}-swift-test'
         )
 
->>>>>>> 5a0d8b65
     def push(self):
         ret = os.system(f'docker push {self.image()}')
         if ret != 0:
             return ret
         image_tag2 = (
-<<<<<<< HEAD
+            f'{docker_registry}:ubuntu{self.args.ubuntu_version}-cuda{self.args.cuda_version}-'
+            f'{self.args.python_tag}-torch{self.args.torch_version}-'
+            f'{self.args.modelscope_version}-swift-{formatted_time}-test')
+        ret = os.system(f'docker tag {self.image()} {image_tag2}')
+        if ret != 0:
+            return ret
+        return os.system(f'docker push {image_tag2}')
+
+
+class PaddleCPUImageBuilder(Builder):
+
+    def __init__(self, args: Any, dry_run: bool):
+        super().__init__(args, dry_run)
+        self.args.paddle_version = '3.0.0'
+        self.args.python_tag = 'py310'
+        self.args.ubuntu_version = '20.04'
+        # self.args.modelscope_version = '1.24.0'
+
+    def generate_dockerfile(self) -> str:
+        with open('docker/Dockerfile.paddle_extra_install', 'r') as f:
+            extra_content = f.read()
+
+        with open('docker/Dockerfile.ubuntu_paddle', 'r') as f:
+            content = f.read()
+            content = content.replace('{extra_content}', extra_content)
+            content = content.replace('{cur_time}', formatted_time)
+        return content
+
+    # TODO: self.args.paddle_version
+    # TODO: ubuntu version: 20.04
+    # TODO: python 3.10.13
+    def image(self) -> str:
+        return (
+            f'{docker_registry}:ubuntu{self.args.ubuntu_version}-{self.args.python_tag}-'
+            f'paddle{self.args.paddle_version}-{self.args.modelscope_version}-test'
+        )
+
+    def build(self) -> int:
+        return os.system(f'docker build -t {self.image()} -f Dockerfile .')
+
+    def push(self):
+        ret = os.system(f'docker push {self.image()}')
+        if ret != 0:
+            return ret
+        image_tag2 = (
             f'{docker_registry}:ubuntu{self.args.ubuntu_version}-{self.args.python_tag}-'
             f'paddle{self.args.paddle_version}-{self.args.modelscope_version}-{formatted_time}-test'
         )
-=======
-            f'{docker_registry}:ubuntu{self.args.ubuntu_version}-cuda{self.args.cuda_version}-'
-            f'{self.args.python_tag}-torch{self.args.torch_version}-'
-            f'{self.args.modelscope_version}-swift-{formatted_time}-test')
->>>>>>> 5a0d8b65
         ret = os.system(f'docker tag {self.image()} {image_tag2}')
         if ret != 0:
             return ret
@@ -477,13 +482,10 @@
     builder_cls = GPUImageBuilder
 elif args.image_type.lower() == 'llm':
     builder_cls = LLMImageBuilder
-<<<<<<< HEAD
+elif args.image_type.lower() == 'swift':
+    builder_cls = SwiftImageBuilder
 elif args.image_type.lower() == 'paddle_cpu':
     builder_cls = PaddleCPUImageBuilder
-=======
-elif args.image_type.lower() == 'swift':
-    builder_cls = SwiftImageBuilder
->>>>>>> 5a0d8b65
 else:
     raise ValueError(f'Unsupported image_type: {args.image_type}')
 
