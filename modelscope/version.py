--- conflicted
+++ resolved
@@ -1,12 +1,5 @@
 # Make sure to modify __release_datetime__ to release time when making official release.
-<<<<<<< HEAD
-__version__ = '1.7.0'
-# default release datetime for branches under active development is set
-# to be a time far-far-away-into-the-future
-__release_datetime__ = '2023-07-03 00:00:00'
-=======
 __version__ = '1.8.1'
 # default release datetime for branches under active development is set
 # to be a time far-far-away-into-the-future
-__release_datetime__ = '2023-08-04 00:00:00'
->>>>>>> 65d4f078
+__release_datetime__ = '2023-08-04 00:00:00'