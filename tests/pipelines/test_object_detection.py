--- conflicted
+++ resolved
@@ -42,11 +42,7 @@
         result = human_detect(input_location)
         print(result)
 
-<<<<<<< HEAD
-    @unittest.skipUnless(test_level() >= 0, 'skip test in current test level')
-=======
     @unittest.skipUnless(test_level() >= 1, 'skip test in current test level')
->>>>>>> f6ea3ead
     def test_image_object_detection_auto_pipeline(self):
         # TODO: to be fixed in the future
         model_id = 'damo/cv_yolox_image-object-detection-auto'
