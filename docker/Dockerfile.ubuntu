--- conflicted
+++ resolved
@@ -59,14 +59,7 @@
 RUN sh /tmp/install.sh {version_args} && \
     curl -fsSL https://ollama.com/install.sh | sh && \
     pip install --no-cache-dir -U funasr scikit-learn && \
-<<<<<<< HEAD
-    pip install --no-cache-dir -U qwen_vl_utils qwen_omni_utils librosa timm transformers accelerate "peft<0.17" "trl<0.21" safetensors && \
-    cd /tmp && GIT_LFS_SKIP_SMUDGE=1 git clone -b  {modelscope_branch}  --single-branch https://github.com/modelscope/modelscope.git && \
-    cd modelscope && pip install . -f https://modelscope.oss-cn-beijing.aliyuncs.com/releases/repo.html && \
-    cd / && rm -fr /tmp/modelscope && pip cache purge; \
-=======
     pip install --no-cache-dir -U qwen_vl_utils qwen_omni_utils librosa timm transformers accelerate peft trl safetensors && \
->>>>>>> 29486756
     cd /tmp && GIT_LFS_SKIP_SMUDGE=1 git clone -b {swift_branch}  --single-branch https://github.com/modelscope/ms-swift.git && \
     cd ms-swift && pip install .[llm] && \
     pip install .[eval] && pip install evalscope -U --no-dependencies && pip install ms-agent -U --no-dependencies && \
