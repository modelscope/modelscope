--- conflicted
+++ resolved
@@ -16,19 +16,8 @@
         super().__init__(model_dir, *args, **kwargs)
         self.model = self.build_model()
 
-<<<<<<< HEAD
     def build_model(self):
         raise NotImplementedError()
-=======
-    def build_model():
-        raise NotImplementedError()
-
-    @property
-    def config(self):
-        if hasattr(self.model, 'config'):
-            return self.model.config
-        return None
->>>>>>> fabea560
 
     def train(self):
         return self.model.train()
@@ -71,9 +60,6 @@
 
     def build_model(self):
         from sofa import VecoForMaskedLM
-<<<<<<< HEAD
-        return VecoForMaskedLM.from_pretrained(self.model_dir)
-=======
         return VecoForMaskedLM.from_pretrained(self.model_dir)
 
 
@@ -82,5 +68,4 @@
 
     def build_model(self):
         from transformers import BertForMaskedLM
-        return BertForMaskedLM.from_pretrained(self.model_dir)
->>>>>>> fabea560
+        return BertForMaskedLM.from_pretrained(self.model_dir)