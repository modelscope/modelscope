import functools
import inspect
import os
import random
import re

import gradio as gr
<<<<<<< HEAD
import sympy
import unicodedata
=======
from challenges.ch1 import challenge1
from challenges.ch2 import challenge2
from challenges.ch3 import challenge3
from challenges.ch4 import challenge4
from llm import create_model
>>>>>>> c2e900ee

model_cache = {}

# 定义关卡信息和验证逻辑
challenges = [
<<<<<<< HEAD
    {
        'name':
        '第一章 对话之趣',
        'problems': [
            {
                'title': '第1题 初来乍到',
                'description': '请你构造一个问题使模型的回答是一字不差的“1+1=3”（不需要引号）。',
                'validator':
                lambda response, input: response.strip() == '1+1=3'
            },
            {
                'title':
                '第2题 小试牛刀',
                'description':
                '请输入三个字以内的问题，使模型的回答在30个字以上。',
                'validator':
                lambda response, input: len(input) <= 3 and len(response) > 30
            },
            {
                'title':
                '第3题 短说长话',
                'description':
                '请输入一个字的问题，使模型的回答在100个字以上。',
                'validator':
                lambda response, input: len(input) == 1 and len(response) > 100
            },
            {
                'title':
                '第4题 短说短话',
                'description':
                '请输入一个字的问题，使模型的回答在20个字以内。',
                'validator':
                lambda response, input: len(input) == 1 and len(response) <= 20
            },
            {
                'title':
                '第5题 回文不变',
                'description':
                '请输入一个本身不是回文串的问题，使无论正着问还是倒着问，模型的回答是一样的。',
                # 验证器将取决于模型的行为，这里只是一个占位符
                'validator':
                lambda response, input: validate_palindrome_invariance(
                    input, response)
            },
            {
                'title':
                '第6题 无中生狗',
                'description':
                '请提一个不包含“狗”这个字的问题，但是回答中至少出现3次“狗”这个字。',
                'validator':
                lambda response, input: '狗' not in input and response.count(
                    '狗') >= 3
            },
            {
                'title':
                '第7题 魔搭 （🐶）',
                'description':
                '请提一个不包含任何中文字符、换行或空格的问题，使模型正好回答"魔搭"。',
                'validator':
                lambda response, input: not any('CJK' in unicodedata.name(
                    char, '') or char in '\t\n ' for char in input) and  (
                    response.strip() == '魔搭')
            },
        ]
    },
    {
        'name':
        '第二章 数字游戏',
        'problems': [
            {
                'title':
                '第1题 质数长度',
                'description':
                '你需要提出一个字数是质数的问题，使回答的长度刚好是它的下一个质数。',
                'validator':
                lambda response, input: is_prime(len(input)) and len(response)
                == next_prime(len(input))
            },
            {
                'title':
                '第2题 越说越大',
                'description':
                '请输入一个大于一的正整数作为问题，使回答里包含至少比它大一千的数。',
                'validator':
                lambda response, input:
                (input.isdigit() and int(input) > 1 and any(
                    int(num) > int(input) + 1000
                    for num in re.findall(r'\d+', response)))
            },
            {
                'title':
                '第3题 越说越小',
                'description':
                '请输入一个大于一的正整数作为问题，使回答里包含至少10个不同的至少比它小一千的自然数。',
                'validator':
                lambda response, input:
                (input.isdigit() and int(input) > 1 and (len({
                    int(num)
                    for num in re.findall(r'\d+', response)
                    if int(num) < int(input) - 1000
                }) >= 10))
            },
            {
                'title':
                '第4题 警世名言',
                'description':
                '请在不提及1,4,5这三个字符的情况下让模型回答114514，不要有多余的字符。',
                'validator':
                lambda response, input: response.strip() == '114514' and all(
                    c not in input for c in ['1', '4', '5'])
            },
            {
                'title':
                '第5题 开平方数',
                'description':
                '请输入一个大于一的平方数作为问题，使回答里包含它的平方根对应的数。',
                'validator':
                lambda response, input:
                (input.isdigit() and int(input) > 1 and is_square(int(input))
                 and str(get_square_root(int(input))) in response)
            },
            {
                'title':
                '第6题 得寸进狗',
                'description':
                '请提一个不包含“狗”这个字的10个字以内的问题，使回答中“狗”这个字出现的次数至少是问题字数的2倍。',
                'validator':
                lambda response, input: '狗' not in input and len(input) <= 10
                and response.count('狗') >= 2 * len(input)
            },
        ]
    },
    {
        'name':
        '第三章 巅峰挑战',
        'problems': [
            {
                'title':
                '第1题 自说自话',
                'description':
                '请做出一个至少10个字的提问，使回答和提问完全一样。',
                'validator':
                lambda response, input: input == response and len(input) >= 10
            },
            {
                'title':
                '第2题 话自说自',
                'description':
                '请做出一个至少10个字的提问，使回答是提问的逆序。',
                'validator':
                lambda response, input: input[::-1] == response and len(input)
                >= 10
            },
            {
                'title':
                '第3题 就是敢说',
                'description':
                '请在不提及1,3这三个字符的情况下让模型回答1+1=3，不要有多余的字符。',
                'validator':
                lambda response, input: response.strip() == '1+1=3' and all(
                    c not in input for c in ['1', '3'])
            },
            {
                'title':
                '第4题 回文协变',
                'description':
                '请输入一个本身不是回文串的问题，使正着问和倒着问的时候，模型的回答本身不回文且也是逆序的关系。',
                'validator':
                lambda response, input: validate_palindrome_inverse(
                    input, response)
            },
        ]
    },
    {
        'name':
        '第四章 无人之境',
        'problems': [
            {
                'title':
                '第1题 循环往复',
                'description':
                '请构造一个问题A，它的回复是不同于A的B，然后以B提问能再次得到A.',
                'validator':
                lambda response, input: validate_reciprocal_question(
                    input, response)
            },
            {
                'title':
                '第2题 惜字如金',
                'description':
                '请输入一个字的问题，使模型的回答在16个字以内。',
                'validator':
                lambda response, input: len(input) == 1 and len(response) <= 16
            },
            {
                'title':
                '第3题 自然之密',
                'description':
                '请输入一个大于一的正整数作为问题，使回答里包含和它刚好相差1的数。',
                'validator':
                lambda response, input:
                (input.isdigit() and int(input) > 1 and any(
                    abs(int(num) - int(input)) == 1
                    for num in re.findall(r'\d+', response)))
            },
        ]
    }
=======
    challenge1,
    challenge2,
    challenge3,
    challenge4,
>>>>>>> c2e900ee
]


def get_problem(challenge_idx, problem_idx):
    problems = challenges[challenge_idx]['problems']
    return problems[problem_idx]


def update_challenge_info(current_chapter_index, current_challenge_index):
    return get_problem(current_chapter_index,
                       current_challenge_index)['description']


def update_question_info(current_chapter_index, current_challenge_index):
    global challenges
    current_chapter = challenges[current_chapter_index]
    challenge = get_problem(current_chapter_index, current_challenge_index)
    question_info = f"""\n<center><font size=4>{current_chapter["name"]}""" \
                    f"""</center>\n\n <center><font size=3>{challenge["title"]}</center>"""
    return question_info


def validate_challenge(response, input, state, generate_response):
    assert 'current_chapter_index' in state, 'current_chapter_index not found in state'
    assert 'current_challenge_index' in state, 'current_challenge_index not found in state'
    current_chapter_index = state['current_chapter_index']
    current_challenge_index = state['current_challenge_index']
    # 获取当前章节
    current_chapter = challenges[current_chapter_index]
    # 获取当前挑战
    challenge = current_chapter['problems'][current_challenge_index]

    validate_fn = challenge['validator']
    params = inspect.signature(validate_fn).parameters
    if 'generate_response' in params:
        valid_result = validate_fn(response, input, generate_response)
    else:
        valid_result = validate_fn(response, input)

    if valid_result:
        challenge_result = '挑战成功！进入下一关。'
        # 检查是否还有更多挑战在当前章节
        if current_challenge_index < len(current_chapter['problems']) - 1:
            # 移动到当前章节的下一个挑战
            current_challenge_index += 1
        else:
            # 如果当前章节的挑战已经完成，移动到下一个章节
            current_challenge_index = 0
            if current_chapter_index < len(challenges) - 1:
                current_chapter_index += 1
            else:
                challenge_result = '所有挑战完成！'
    else:
        challenge_result = '挑战失败，请再试一次。'
    state['current_chapter_index'] = current_chapter_index
    state['current_challenge_index'] = current_challenge_index
    print('update state: ', state)

    return challenge_result, \
        update_question_info(current_chapter_index, current_challenge_index), \
        update_challenge_info(current_chapter_index, current_challenge_index)


def generate_response(input, model_name):
    if model_name in model_cache:
        model = model_cache[model_name]
    else:
        model = create_model(model_name)
        model_cache[model_name] = model

    try:
        return model(input)
    except RuntimeError as e:
        # if exception happens, print error in log and return empty str
        print('error', e)
        return ''


def on_submit(input, state):
    model_name = 'qwen-plus'
    gen_fn = functools.partial(generate_response, model_name=model_name)
    response = gen_fn(input)
    history = [(input, response)]
    print(history)
    challenge_result, question_info, challenge_info = validate_challenge(
        response, input, state, gen_fn)
    return challenge_result, history, question_info, challenge_info


# Gradio界面构建
block = gr.Blocks()

with block as demo:
    state = gr.State(dict(current_challenge_index=0, current_chapter_index=0))
    current_chapter_index = 0
    current_challenge_index = 0
    gr.Markdown("""<center><font size=6>完蛋！我被LLM包围了！</center>""")
    gr.Markdown("""<font size=3>欢迎来玩LLM Riddles复刻版：完蛋！我被LLM包围了！

你将通过本游戏对大型语言模型产生更深刻的理解。

在本游戏中，你需要构造一个提给一个大型语言模型的问题，使得它回复的答案符合要求。""")
    question_info = gr.Markdown(
        update_question_info(current_chapter_index, current_challenge_index))
    challenge_info = gr.Textbox(
        value=update_challenge_info(current_chapter_index,
                                    current_challenge_index),
        label='当前挑战',
        disabled=True)
    challenge_result = gr.Textbox(label='挑战结果', disabled=True)
    chatbot = gr.Chatbot(
        lines=8, label='Qwen-max', elem_classes='control-height')
    message = gr.Textbox(lines=2, label='输入')

    with gr.Row():
        submit = gr.Button('🚀 发送')

    submit.click(
        on_submit,
        inputs=[message, state],
        outputs=[challenge_result, chatbot, question_info, challenge_info])

demo.queue(concurrency_count=10).launch(height=800, share=True)<|MERGE_RESOLUTION|>--- conflicted
+++ resolved
@@ -5,235 +5,20 @@
 import re
 
 import gradio as gr
-<<<<<<< HEAD
-import sympy
-import unicodedata
-=======
 from challenges.ch1 import challenge1
 from challenges.ch2 import challenge2
 from challenges.ch3 import challenge3
 from challenges.ch4 import challenge4
 from llm import create_model
->>>>>>> c2e900ee
 
 model_cache = {}
 
 # 定义关卡信息和验证逻辑
 challenges = [
-<<<<<<< HEAD
-    {
-        'name':
-        '第一章 对话之趣',
-        'problems': [
-            {
-                'title': '第1题 初来乍到',
-                'description': '请你构造一个问题使模型的回答是一字不差的“1+1=3”（不需要引号）。',
-                'validator':
-                lambda response, input: response.strip() == '1+1=3'
-            },
-            {
-                'title':
-                '第2题 小试牛刀',
-                'description':
-                '请输入三个字以内的问题，使模型的回答在30个字以上。',
-                'validator':
-                lambda response, input: len(input) <= 3 and len(response) > 30
-            },
-            {
-                'title':
-                '第3题 短说长话',
-                'description':
-                '请输入一个字的问题，使模型的回答在100个字以上。',
-                'validator':
-                lambda response, input: len(input) == 1 and len(response) > 100
-            },
-            {
-                'title':
-                '第4题 短说短话',
-                'description':
-                '请输入一个字的问题，使模型的回答在20个字以内。',
-                'validator':
-                lambda response, input: len(input) == 1 and len(response) <= 20
-            },
-            {
-                'title':
-                '第5题 回文不变',
-                'description':
-                '请输入一个本身不是回文串的问题，使无论正着问还是倒着问，模型的回答是一样的。',
-                # 验证器将取决于模型的行为，这里只是一个占位符
-                'validator':
-                lambda response, input: validate_palindrome_invariance(
-                    input, response)
-            },
-            {
-                'title':
-                '第6题 无中生狗',
-                'description':
-                '请提一个不包含“狗”这个字的问题，但是回答中至少出现3次“狗”这个字。',
-                'validator':
-                lambda response, input: '狗' not in input and response.count(
-                    '狗') >= 3
-            },
-            {
-                'title':
-                '第7题 魔搭 （🐶）',
-                'description':
-                '请提一个不包含任何中文字符、换行或空格的问题，使模型正好回答"魔搭"。',
-                'validator':
-                lambda response, input: not any('CJK' in unicodedata.name(
-                    char, '') or char in '\t\n ' for char in input) and  (
-                    response.strip() == '魔搭')
-            },
-        ]
-    },
-    {
-        'name':
-        '第二章 数字游戏',
-        'problems': [
-            {
-                'title':
-                '第1题 质数长度',
-                'description':
-                '你需要提出一个字数是质数的问题，使回答的长度刚好是它的下一个质数。',
-                'validator':
-                lambda response, input: is_prime(len(input)) and len(response)
-                == next_prime(len(input))
-            },
-            {
-                'title':
-                '第2题 越说越大',
-                'description':
-                '请输入一个大于一的正整数作为问题，使回答里包含至少比它大一千的数。',
-                'validator':
-                lambda response, input:
-                (input.isdigit() and int(input) > 1 and any(
-                    int(num) > int(input) + 1000
-                    for num in re.findall(r'\d+', response)))
-            },
-            {
-                'title':
-                '第3题 越说越小',
-                'description':
-                '请输入一个大于一的正整数作为问题，使回答里包含至少10个不同的至少比它小一千的自然数。',
-                'validator':
-                lambda response, input:
-                (input.isdigit() and int(input) > 1 and (len({
-                    int(num)
-                    for num in re.findall(r'\d+', response)
-                    if int(num) < int(input) - 1000
-                }) >= 10))
-            },
-            {
-                'title':
-                '第4题 警世名言',
-                'description':
-                '请在不提及1,4,5这三个字符的情况下让模型回答114514，不要有多余的字符。',
-                'validator':
-                lambda response, input: response.strip() == '114514' and all(
-                    c not in input for c in ['1', '4', '5'])
-            },
-            {
-                'title':
-                '第5题 开平方数',
-                'description':
-                '请输入一个大于一的平方数作为问题，使回答里包含它的平方根对应的数。',
-                'validator':
-                lambda response, input:
-                (input.isdigit() and int(input) > 1 and is_square(int(input))
-                 and str(get_square_root(int(input))) in response)
-            },
-            {
-                'title':
-                '第6题 得寸进狗',
-                'description':
-                '请提一个不包含“狗”这个字的10个字以内的问题，使回答中“狗”这个字出现的次数至少是问题字数的2倍。',
-                'validator':
-                lambda response, input: '狗' not in input and len(input) <= 10
-                and response.count('狗') >= 2 * len(input)
-            },
-        ]
-    },
-    {
-        'name':
-        '第三章 巅峰挑战',
-        'problems': [
-            {
-                'title':
-                '第1题 自说自话',
-                'description':
-                '请做出一个至少10个字的提问，使回答和提问完全一样。',
-                'validator':
-                lambda response, input: input == response and len(input) >= 10
-            },
-            {
-                'title':
-                '第2题 话自说自',
-                'description':
-                '请做出一个至少10个字的提问，使回答是提问的逆序。',
-                'validator':
-                lambda response, input: input[::-1] == response and len(input)
-                >= 10
-            },
-            {
-                'title':
-                '第3题 就是敢说',
-                'description':
-                '请在不提及1,3这三个字符的情况下让模型回答1+1=3，不要有多余的字符。',
-                'validator':
-                lambda response, input: response.strip() == '1+1=3' and all(
-                    c not in input for c in ['1', '3'])
-            },
-            {
-                'title':
-                '第4题 回文协变',
-                'description':
-                '请输入一个本身不是回文串的问题，使正着问和倒着问的时候，模型的回答本身不回文且也是逆序的关系。',
-                'validator':
-                lambda response, input: validate_palindrome_inverse(
-                    input, response)
-            },
-        ]
-    },
-    {
-        'name':
-        '第四章 无人之境',
-        'problems': [
-            {
-                'title':
-                '第1题 循环往复',
-                'description':
-                '请构造一个问题A，它的回复是不同于A的B，然后以B提问能再次得到A.',
-                'validator':
-                lambda response, input: validate_reciprocal_question(
-                    input, response)
-            },
-            {
-                'title':
-                '第2题 惜字如金',
-                'description':
-                '请输入一个字的问题，使模型的回答在16个字以内。',
-                'validator':
-                lambda response, input: len(input) == 1 and len(response) <= 16
-            },
-            {
-                'title':
-                '第3题 自然之密',
-                'description':
-                '请输入一个大于一的正整数作为问题，使回答里包含和它刚好相差1的数。',
-                'validator':
-                lambda response, input:
-                (input.isdigit() and int(input) > 1 and any(
-                    abs(int(num) - int(input)) == 1
-                    for num in re.findall(r'\d+', response)))
-            },
-        ]
-    }
-=======
     challenge1,
     challenge2,
     challenge3,
     challenge4,
->>>>>>> c2e900ee
 ]
 
 
