--- conflicted
+++ resolved
@@ -233,11 +233,7 @@
         if repo_type == REPO_TYPE_MODEL:
             directory = os.path.abspath(
                 local_dir) if local_dir is not None else os.path.join(
-<<<<<<< HEAD
-                    system_cache, 'hub', repo_id)
-=======
-                    system_cache, *repo_id.split('/'))
->>>>>>> 9aa66111
+                    system_cache, 'hub', *repo_id.split('/'))
             print(f'Downloading Model to directory: {directory}')
             revision_detail = _api.get_valid_revision_detail(
                 repo_id, revision=revision, cookies=cookies)
@@ -298,11 +294,7 @@
         elif repo_type == REPO_TYPE_DATASET:
             directory = os.path.abspath(
                 local_dir) if local_dir else os.path.join(
-<<<<<<< HEAD
-                    system_cache, 'hub', 'datasets', repo_id)
-=======
-                    system_cache, 'datasets', *repo_id.split('/'))
->>>>>>> 9aa66111
+                    system_cache, 'hub', 'datasets', *repo_id.split('/'))
             print(f'Downloading Dataset to directory: {directory}')
 
             group_or_owner, name = model_id_to_group_owner_name(repo_id)
