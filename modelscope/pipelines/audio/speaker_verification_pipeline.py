# Copyright (c) Alibaba, Inc. and its affiliates.
import os
import shutil
from typing import Any, Dict, List, Sequence, Tuple, Union

import yaml

from modelscope.metainfo import Pipelines
from modelscope.models import Model
from modelscope.outputs import OutputKeys
from modelscope.pipelines.base import Pipeline
from modelscope.pipelines.builder import PIPELINES
from modelscope.utils.audio.audio_utils import (generate_scp_for_sv,
                                                generate_sv_scp_from_url,
                                                update_local_model)
from modelscope.utils.constant import Frameworks, Tasks
from modelscope.utils.logger import get_logger

logger = get_logger()

__all__ = ['SpeakerVerificationPipeline']


@PIPELINES.register_module(
    Tasks.speaker_verification, module_name=Pipelines.sv_inference)
class SpeakerVerificationPipeline(Pipeline):
    """Speaker Verification Inference Pipeline
    use `model` to create a Speaker Verification pipeline.

    Args:
        model (SpeakerVerificationPipeline): A model instance, or a model local dir, or a model id in the model hub.
        kwargs (dict, `optional`):
            Extra kwargs passed into the preprocessor's constructor.
    Examples:
        >>> from modelscope.pipelines import pipeline
        >>> pipeline_sv = pipeline(
        >>>    task=Tasks.speaker_verification, model='damo/speech_xvector_sv-zh-cn-cnceleb-16k-spk3465-pytorch')
        >>> audio_in=('sv_example_enroll.wav', 'sv_example_same.wav')
        >>> print(pipeline_sv(audio_in))
        >>> # {'label': ['Same', 'Different'], 'scores': [0.8540488358969999, 0.14595116410300013]}

    """

    def __init__(self,
                 model: Union[Model, str] = None,
                 ngpu: int = 1,
                 **kwargs):
        """use `model` to create an asr pipeline for prediction
        """
        super().__init__(model=model, **kwargs)
        self.model_cfg = self.model.forward()
        self.cmd = self.get_cmd(kwargs, model)

        from funasr.bin import sv_inference_launch
        self.funasr_infer_modelscope = sv_inference_launch.inference_launch(
            mode=self.cmd['mode'],
            output_dir=self.cmd['output_dir'],
            batch_size=self.cmd['batch_size'],
            dtype=self.cmd['dtype'],
            ngpu=ngpu,
            seed=self.cmd['seed'],
            num_workers=self.cmd['num_workers'],
            log_level=self.cmd['log_level'],
            key_file=self.cmd['key_file'],
            sv_train_config=self.cmd['sv_train_config'],
            sv_model_file=self.cmd['sv_model_file'],
            model_tag=self.cmd['model_tag'],
            allow_variable_data_keys=self.cmd['allow_variable_data_keys'],
            streaming=self.cmd['streaming'],
            embedding_node=self.cmd['embedding_node'],
            sv_threshold=self.cmd['sv_threshold'],
            param_dict=self.cmd['param_dict'],
            **kwargs,
        )

    def __call__(self,
                 audio_in: Union[tuple, str, Any] = None,
                 output_dir: str = None,
                 param_dict: dict = None) -> Dict[str, Any]:
        if len(audio_in) == 0:
            raise ValueError('The input of sv should not be null.')
        else:
            self.audio_in = audio_in
        if output_dir is not None:
            self.cmd['output_dir'] = output_dir
        self.cmd['param_dict'] = param_dict

        output = self.forward(self.audio_in)
        result = self.postprocess(output)
        return result

    def postprocess(self, inputs: list) -> Dict[str, Any]:
        """Postprocessing
        """
        rst = {}
        for i in range(len(inputs)):
            # for single input, re-formate the output
            # audio_in:
            #   list/tuple: return speaker verification scores
            #   single wav/bytes: return speaker embedding
            if len(inputs) == 1 and i == 0:
                if isinstance(self.audio_in, tuple) or isinstance(
                        self.audio_in, list):
                    score = inputs[0]['value']
                    rst[OutputKeys.LABEL] = ['Same', 'Different']
                    rst[OutputKeys.SCORES] = [score / 100.0, 1 - score / 100.0]
                else:
                    embedding = inputs[0]['value']
                    rst[OutputKeys.SPK_EMBEDDING] = embedding
            else:
                # for multiple inputs
                rst[inputs[i]['key']] = inputs[i]['value']
        return rst

    def get_cmd(self, extra_args, model_path) -> Dict[str, Any]:
        # generate asr inference command
        mode = self.model_cfg['model_config']['mode']
        sv_model_path = self.model_cfg['model_path']
        sv_model_config = os.path.join(
            self.model_cfg['model_workspace'],
            self.model_cfg['model_config']['sv_model_config'])
        update_local_model(self.model_cfg['model_config'], model_path,
                           extra_args)
        cmd = {
            'mode': mode,
            'output_dir': None,
            'batch_size': 1,
            'dtype': 'float32',
            'ngpu': 1,  # 0: only CPU, ngpu>=1: gpu number if cuda is available
            'seed': 0,
            'num_workers': 0,
            'log_level': 'ERROR',
            'key_file': None,
            'sv_model_file': sv_model_path,
            'sv_train_config': sv_model_config,
            'model_tag': None,
            'allow_variable_data_keys': True,
            'streaming': False,
            'embedding_node': 'resnet1_dense',
            'sv_threshold': 0.9465,
            'param_dict': None,
        }
        user_args_dict = [
            'output_dir',
            'batch_size',
            'ngpu',
            'embedding_node',
            'sv_threshold',
            'log_level',
            'allow_variable_data_keys',
            'streaming',
            'num_workers',
            'param_dict',
        ]

        # re-write the config with configure.json
        for user_args in user_args_dict:
            if (user_args in self.model_cfg['model_config']
                    and self.model_cfg['model_config'][user_args] is not None):
                if isinstance(cmd[user_args], dict) and isinstance(
                        self.model_cfg['model_config'][user_args], dict):
                    cmd[user_args].update(
                        self.model_cfg['model_config'][user_args])
                else:
                    cmd[user_args] = self.model_cfg['model_config'][user_args]

        # rewrite the config with user args
        for user_args in user_args_dict:
            if user_args in extra_args:
                if extra_args.get(user_args) is not None:
                    if isinstance(cmd[user_args], dict) and isinstance(
                            extra_args[user_args], dict):
                        cmd[user_args].update(extra_args[user_args])
                    else:
                        cmd[user_args] = extra_args[user_args]
                del extra_args[user_args]

        return cmd

    def forward(self, audio_in: Union[tuple, str, Any] = None) -> list:
        """Decoding
        """
<<<<<<< HEAD
        if isinstance(audio_in, str):
            if os.path.isfile(audio_in) or audio_in.startswith('http'):
                # 如果是文件路径或 URL，则输出 audio_in
                logger.info(f'Speaker Verification Processing: {audio_in} ...')
            else:  # bytes
                logger.info(
                    f'Speaker Verification Processing: {str(audio_in)[:50]} ...'
                )
        else:  # tuple (str, str) or (bytes, bytes)
            logger.info(
                f'Speaker Verification Processing: {str(audio_in)[:500]} ...')
=======
        # log  file_path/url or tuple (str, str)
        if isinstance(audio_in, str) or \
                (isinstance(audio_in, tuple) and all(isinstance(item, str) for item in audio_in)):
            logger.info(f'Speaker Verification Processing: {audio_in} ...')
        else:
            logger.info(f'Speaker Verification Processing: {str(audio_in)[:100]} ...')
>>>>>>> 80ab1c20

        data_cmd, raw_inputs = None, None
        if isinstance(audio_in, tuple) or isinstance(audio_in, list):
            # generate audio_scp
            assert len(audio_in) == 2
            if isinstance(audio_in[0], str):
                # for scp inputs
                if len(audio_in[0].split(',')) == 3 and audio_in[0].split(
                        ',')[0].endswith('.scp'):
                    if len(audio_in[1].split(',')) == 3 and audio_in[1].split(
                            ',')[0].endswith('.scp'):
                        data_cmd = [
                            tuple(audio_in[0].split(',')),
                            tuple(audio_in[1].split(','))
                        ]
                # for single-file inputs
                else:
                    audio_scp_1, audio_scp_2 = generate_sv_scp_from_url(
                        audio_in)
                    if isinstance(audio_scp_1, bytes) and isinstance(
                            audio_scp_2, bytes):
                        data_cmd = [(audio_scp_1, 'speech', 'bytes'),
                                    (audio_scp_2, 'ref_speech', 'bytes')]
                    else:
                        data_cmd = [(audio_scp_1, 'speech', 'sound'),
                                    (audio_scp_2, 'ref_speech', 'sound')]
            # for raw bytes inputs
            elif isinstance(audio_in[0], bytes):
                data_cmd = [(audio_in[0], 'speech', 'bytes'),
                            (audio_in[1], 'ref_speech', 'bytes')]
            else:
                raise TypeError('Unsupported data type.')
        else:
            if isinstance(audio_in, str):
                # for scp inputs
                if len(audio_in.split(',')) == 3:
                    data_cmd = [audio_in.split(',')]
                # for single-file inputs
                else:
                    audio_scp = generate_scp_for_sv(audio_in)
                    if isinstance(audio_scp, bytes):
                        data_cmd = [(audio_scp, 'speech', 'bytes')]
                    else:
                        data_cmd = [(audio_scp, 'speech', 'sound')]
            # for raw bytes
            elif isinstance(audio_in, bytes):
                data_cmd = [(audio_in, 'speech', 'bytes')]
            # for ndarray and tensor inputs
            else:
                import torch
                import numpy as np
                if isinstance(audio_in, torch.Tensor):
                    raw_inputs = audio_in
                elif isinstance(audio_in, np.ndarray):
                    raw_inputs = audio_in
                else:
                    raise TypeError('Unsupported data type.')

        self.cmd['name_and_type'] = data_cmd
        self.cmd['raw_inputs'] = raw_inputs
        result = self.run_inference(self.cmd)

        return result

    def run_inference(self, cmd):
        if self.framework == Frameworks.torch:
            sv_result = self.funasr_infer_modelscope(
                data_path_and_name_and_type=cmd['name_and_type'],
                raw_inputs=cmd['raw_inputs'],
                output_dir_v2=cmd['output_dir'],
                param_dict=cmd['param_dict'])
        else:
            raise ValueError('model type is mismatching')

        return sv_result<|MERGE_RESOLUTION|>--- conflicted
+++ resolved
@@ -180,26 +180,13 @@
     def forward(self, audio_in: Union[tuple, str, Any] = None) -> list:
         """Decoding
         """
-<<<<<<< HEAD
-        if isinstance(audio_in, str):
-            if os.path.isfile(audio_in) or audio_in.startswith('http'):
-                # 如果是文件路径或 URL，则输出 audio_in
-                logger.info(f'Speaker Verification Processing: {audio_in} ...')
-            else:  # bytes
-                logger.info(
-                    f'Speaker Verification Processing: {str(audio_in)[:50]} ...'
-                )
-        else:  # tuple (str, str) or (bytes, bytes)
-            logger.info(
-                f'Speaker Verification Processing: {str(audio_in)[:500]} ...')
-=======
         # log  file_path/url or tuple (str, str)
         if isinstance(audio_in, str) or \
                 (isinstance(audio_in, tuple) and all(isinstance(item, str) for item in audio_in)):
             logger.info(f'Speaker Verification Processing: {audio_in} ...')
         else:
-            logger.info(f'Speaker Verification Processing: {str(audio_in)[:100]} ...')
->>>>>>> 80ab1c20
+            logger.info(
+                f'Speaker Verification Processing: {str(audio_in)[:100]} ...')
 
         data_cmd, raw_inputs = None, None
         if isinstance(audio_in, tuple) or isinstance(audio_in, list):
