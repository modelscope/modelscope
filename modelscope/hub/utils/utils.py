# Copyright (c) Alibaba, Inc. and its affiliates.

import hashlib
import os
import shutil
import tempfile
from datetime import datetime
from pathlib import Path
from typing import BinaryIO, List, Optional, Union

import requests

from modelscope.hub.constants import (DEFAULT_MODELSCOPE_DOMAIN,
                                      DEFAULT_MODELSCOPE_GROUP,
                                      MODEL_ID_SEPARATOR, MODELSCOPE_SDK_DEBUG,
                                      MODELSCOPE_URL_SCHEME)
from modelscope.hub.errors import FileIntegrityError
from modelscope.utils.file_utils import get_default_modelscope_cache_dir
from modelscope.utils.logger import get_logger

logger = get_logger()


def model_id_to_group_owner_name(model_id):
    if MODEL_ID_SEPARATOR in model_id:
        group_or_owner = model_id.split(MODEL_ID_SEPARATOR)[0]
        name = model_id.split(MODEL_ID_SEPARATOR)[1]
    else:
        group_or_owner = DEFAULT_MODELSCOPE_GROUP
        name = model_id
    return group_or_owner, name


def convert_patterns(raw_input: Union[str, List[str]]):
    output = None
    if isinstance(raw_input, str):
        output = list()
        if ',' in raw_input:
            output = [s.strip() for s in raw_input.split(',')]
        else:
            output.append(raw_input.strip())
    elif isinstance(raw_input, list):
        output = list()
        for s in raw_input:
            if isinstance(s, str):
                if ',' in s:
                    output.extend([ss.strip() for ss in s.split(',')])
                else:
                    output.append(s.strip())
    return output


# during model download, the '.' would be converted to '___' to produce
# actual physical (masked) directory for storage
def get_model_masked_directory(directory, model_id):
    parts = directory.rsplit('/', 2)
    # this is the actual directory the model files are located.
    masked_directory = os.path.join(parts[0], model_id.replace('.', '___'))
    return masked_directory


def convert_readable_size(size_bytes):
    import math
    if size_bytes == 0:
        return '0B'
    size_name = ('B', 'KB', 'MB', 'GB', 'TB', 'PB', 'EB', 'ZB', 'YB')
    i = int(math.floor(math.log(size_bytes, 1024)))
    p = math.pow(1024, i)
    s = round(size_bytes / p, 2)
    return f'{s} {size_name[i]}'


def get_folder_size(folder_path):
    total_size = 0
    for path in Path(folder_path).rglob('*'):
        if path.is_file():
            total_size += path.stat().st_size
    return total_size


# return a readable string that describe size of for a given folder (MB, GB etc.)
def get_readable_folder_size(folder_path) -> str:
    return convert_readable_size(get_folder_size(folder_path=folder_path))


def get_cache_dir(model_id: Optional[str] = None):
    """cache dir precedence:
        function parameter > environment > ~/.cache/modelscope/hub
    Args:
        model_id (str, optional): The model id.
    Returns:
        str: the model_id dir if model_id not None, otherwise cache root dir.
    """
    default_cache_dir = Path.home().joinpath('.cache', 'modelscope')
    base_path = os.getenv('MODELSCOPE_CACHE',
                          os.path.join(default_cache_dir, 'hub'))
    return base_path if model_id is None else os.path.join(
        base_path, model_id + '/')


def get_release_datetime():
    if MODELSCOPE_SDK_DEBUG in os.environ:
        rt = int(round(datetime.now().timestamp()))
    else:
        from modelscope import version
        rt = int(
            round(
                datetime.strptime(version.__release_datetime__,
                                  '%Y-%m-%d %H:%M:%S').timestamp()))
    return rt


def get_endpoint():
    modelscope_domain = os.getenv('MODELSCOPE_DOMAIN',
                                  DEFAULT_MODELSCOPE_DOMAIN)
    return MODELSCOPE_URL_SCHEME + modelscope_domain


def compute_hash(file_path):
    BUFFER_SIZE = 1024 * 64  # 64k buffer size
    sha256_hash = hashlib.sha256()
    with open(file_path, 'rb') as f:
        while True:
            data = f.read(BUFFER_SIZE)
            if not data:
                break
            sha256_hash.update(data)
    return sha256_hash.hexdigest()


def file_integrity_validation(file_path, expected_sha256):
    """Validate the file hash is expected, if not, delete the file

    Args:
        file_path (str): The file to validate
        expected_sha256 (str): The expected sha256 hash

    Raises:
        FileIntegrityError: If file_path hash is not expected.

    """
    file_sha256 = compute_hash(file_path)
    if not file_sha256 == expected_sha256:
        os.remove(file_path)
        msg = 'File %s integrity check failed, expected sha256 signature is %s, actual is %s, the download may be incomplete, please try again.' % (  # noqa E501
            file_path, expected_sha256, file_sha256)
        logger.error(msg)
        raise FileIntegrityError(msg)


<<<<<<< HEAD
def add_patterns_to_file(repo,
                         file_name: str,
                         patterns: List[str],
                         commit_message: Optional[str] = None,
                         ignore_push_error=False) -> None:
=======
def add_content_to_file(repo,
                        file_name: str,
                        patterns: List[str],
                        commit_message: Optional[str] = None,
                        ignore_push_error=False) -> None:
>>>>>>> a3e4e632
    if isinstance(patterns, str):
        patterns = [patterns]
    if commit_message is None:
        commit_message = f'Add `{patterns[0]}` patterns to {file_name}'

    # Get current file content
    repo_dir = repo.model_dir
    file_path = os.path.join(repo_dir, file_name)
    if os.path.exists(file_path):
        with open(file_path, 'r', encoding='utf-8') as f:
            current_content = f.read()
    else:
        current_content = ''
    # Add the patterns to file
    content = current_content
    for pattern in patterns:
        if pattern not in content:
            if len(content) > 0 and not content.endswith('\n'):
                content += '\n'
            content += f'{pattern}\n'

    # Write the file if it has changed
    if content != current_content:
        with open(file_path, 'w', encoding='utf-8') as f:
            logger.debug(f'Writing {file_name} file. Content: {content}')
            f.write(content)
    try:
        repo.push(commit_message)
    except Exception as e:
        if ignore_push_error:
            pass
        else:
<<<<<<< HEAD
            raise e


def add_patterns_to_gitignore(repo,
                              patterns: List[str],
                              commit_message: Optional[str] = None) -> None:
    add_patterns_to_file(
        repo, '.gitignore', patterns, commit_message, ignore_push_error=True)


def add_patterns_to_gitattributes(
        repo,
        patterns: List[str],
        commit_message: Optional[str] = None) -> None:
    new_patterns = []
    suffix = 'filter=lfs diff=lfs merge=lfs -text'
    for pattern in patterns:
        if suffix not in pattern:
            pattern = f'{pattern} {suffix}'
        new_patterns.append(pattern)
    file_name = '.gitattributes'
    if commit_message is None:
        commit_message = f'Add `{patterns[0]}` patterns to {file_name}'
    add_patterns_to_file(
        repo, file_name, new_patterns, commit_message, ignore_push_error=True)
=======
            raise e
>>>>>>> a3e4e632
<|MERGE_RESOLUTION|>--- conflicted
+++ resolved
@@ -148,19 +148,11 @@
         raise FileIntegrityError(msg)
 
 
-<<<<<<< HEAD
-def add_patterns_to_file(repo,
-                         file_name: str,
-                         patterns: List[str],
-                         commit_message: Optional[str] = None,
-                         ignore_push_error=False) -> None:
-=======
 def add_content_to_file(repo,
                         file_name: str,
                         patterns: List[str],
                         commit_message: Optional[str] = None,
                         ignore_push_error=False) -> None:
->>>>>>> a3e4e632
     if isinstance(patterns, str):
         patterns = [patterns]
     if commit_message is None:
@@ -193,32 +185,4 @@
         if ignore_push_error:
             pass
         else:
-<<<<<<< HEAD
             raise e
-
-
-def add_patterns_to_gitignore(repo,
-                              patterns: List[str],
-                              commit_message: Optional[str] = None) -> None:
-    add_patterns_to_file(
-        repo, '.gitignore', patterns, commit_message, ignore_push_error=True)
-
-
-def add_patterns_to_gitattributes(
-        repo,
-        patterns: List[str],
-        commit_message: Optional[str] = None) -> None:
-    new_patterns = []
-    suffix = 'filter=lfs diff=lfs merge=lfs -text'
-    for pattern in patterns:
-        if suffix not in pattern:
-            pattern = f'{pattern} {suffix}'
-        new_patterns.append(pattern)
-    file_name = '.gitattributes'
-    if commit_message is None:
-        commit_message = f'Add `{patterns[0]}` patterns to {file_name}'
-    add_patterns_to_file(
-        repo, file_name, new_patterns, commit_message, ignore_push_error=True)
-=======
-            raise e
->>>>>>> a3e4e632
