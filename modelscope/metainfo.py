--- conflicted
+++ resolved
@@ -217,11 +217,8 @@
     mplug_owl = 'mplug-owl'
     clip_interrogator = 'clip-interrogator'
     stable_diffusion = 'stable-diffusion'
-<<<<<<< HEAD
     videocomposer = 'videocomposer'
-=======
     text_to_360panorama_image = 'text-to-360panorama-image'
->>>>>>> f2396ddb
 
     # science models
     unifold = 'unifold'
