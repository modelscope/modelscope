name: Build Docker Image

on:
  workflow_dispatch:
    inputs:
      workflow_name:
        description: 'The specific name of this build'
        required: true
        default: 'build'
      modelscope_branch:
        description: 'ModelScope branch to build from(release/x.xx)'
        required: true
      image_type:
<<<<<<< HEAD
        description: 'The image type to build(cpu/gpu/llm/paddle_cpu)'
=======
        description: 'The image type to build(cpu/gpu/llm/swift)'
>>>>>>> 5a0d8b65
        required: true
      modelscope_version:
        description: 'ModelScope version to use(x.xx.x)'
        required: true
      swift_branch:
        description: 'SWIFT branch to use(release/x.xx)'
        required: true
      ci_image:
        description: 'Set as the CI image'
        default: '0'
        required: false
      other_params:
        description: 'Other params in --xxx xxx'
        required: false
      python_version:
        description: 'Python version to use, default is 3.10.14'
        required: false
        default: '3.10.14'
      paddle_version:
        description: 'Paddle version to use, default is 3.0.0'
        required: false
        default: '3.0.0'

run-name: Docker-${{ inputs.modelscope_branch }}-${{ inputs.image_type }}-${{ inputs.workflow_name }}-${{ inputs.python_version }}-by-@${{ github.actor }}

jobs:
  build:
    runs-on: [modelscope-self-hosted-us]

    steps:
    - name: ResetFileMode
      shell: bash
      run: |
        # reset filemode to allow action runner to delete files
        # generated by root in docker
        set -e
        source ~/.bashrc
        sudo chown -R $USER:$USER  $ACTION_RUNNER_DIR
    - name: Checkout repository
      uses: actions/checkout@v4
      with:
        ref: ${{ github.event.inputs.modelscope_branch }}

    - name: Build Docker Image
      run: |
        set -e
        source ~/.bashrc
        python docker/build_image.py --image_type ${{ github.event.inputs.image_type }} --python_version ${{ github.event.inputs.python_version }} --modelscope_branch ${{ github.event.inputs.modelscope_branch }} --modelscope_version ${{ github.event.inputs.modelscope_version }} --paddle_version ${{ github.event.inputs.paddle_version }} --swift_branch ${{ github.event.inputs.swift_branch }} --ci_image ${{ github.event.inputs.ci_image }} ${{ github.event.inputs.other_params }}<|MERGE_RESOLUTION|>--- conflicted
+++ resolved
@@ -11,11 +11,7 @@
         description: 'ModelScope branch to build from(release/x.xx)'
         required: true
       image_type:
-<<<<<<< HEAD
-        description: 'The image type to build(cpu/gpu/llm/paddle_cpu)'
-=======
-        description: 'The image type to build(cpu/gpu/llm/swift)'
->>>>>>> 5a0d8b65
+        description: 'The image type to build(cpu/gpu/llm/swift/paddle_cpu)'
         required: true
       modelscope_version:
         description: 'ModelScope version to use(x.xx.x)'
